{-# LANGUAGE CPP               #-}
{-# LANGUAGE FlexibleContexts  #-}
{-# LANGUAGE OverloadedStrings #-}
{-# LANGUAGE ViewPatterns      #-}

-- | Functions for compiling GHC kinds into PlutusCore kinds.
module Language.PlutusTx.Compiler.Kind (compileKind) where

import           Language.PlutusTx.Compiler.Error
import           Language.PlutusTx.Compiler.Types
import           Language.PlutusTx.Compiler.Utils

import qualified GhcPlugins                       as GHC
<<<<<<< HEAD
#if !MIN_VERSION_ghc (8,10,1)
import qualified Kind                             as GHC
#endif
=======
>>>>>>> 1d6d5f3a

import qualified Language.PlutusCore              as PLC

compileKind :: Compiling uni m => GHC.Kind -> m (PLC.Kind ())
compileKind k = withContextM 2 (sdToTxt $ "Compiling kind:" GHC.<+> GHC.ppr k) $ case k of
    -- this is a bit weird because GHC uses 'Type' to represent kinds, so '* -> *' is a 'TyFun'
    (GHC.isLiftedTypeKind -> True)        -> pure $ PLC.Type ()
    (GHC.splitFunTy_maybe -> Just (i, o)) -> PLC.KindArrow () <$> compileKind i <*> compileKind o
    _                                     -> throwSd UnsupportedError $ "Kind:" GHC.<+> GHC.ppr k<|MERGE_RESOLUTION|>--- conflicted
+++ resolved
@@ -11,12 +11,6 @@
 import           Language.PlutusTx.Compiler.Utils
 
 import qualified GhcPlugins                       as GHC
-<<<<<<< HEAD
-#if !MIN_VERSION_ghc (8,10,1)
-import qualified Kind                             as GHC
-#endif
-=======
->>>>>>> 1d6d5f3a
 
 import qualified Language.PlutusCore              as PLC
 
