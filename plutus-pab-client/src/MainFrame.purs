--- conflicted
+++ resolved
@@ -156,14 +156,8 @@
 
 handleAction (ActivateContract contract) = do
   modifying _contractSignatures Stream.refreshing
-<<<<<<< HEAD
-  let
-    defWallet = Wallet { getWallet: BigInteger.fromInt 1 }
-  contractInstanceId <- activateContract $ ContractActivationArgs { caID: contract, caWallet: defWallet }
-=======
   -- activate on default wallet
   contractInstanceId <- activateContract $ ContractActivationArgs { caID: contract, caWallet: Nothing }
->>>>>>> 15f5aa5b
   for_ (preview RemoteData._Success contractInstanceId)
     $ \cid -> do
         clientState <- map fromWebData $ getContractInstanceStatus cid
