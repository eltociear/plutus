--- conflicted
+++ resolved
@@ -2,22 +2,14 @@
 
 module Language.Marlowe.ACTUS.Model.STF.StateTransitionModel where
 
-<<<<<<< HEAD
-import           Data.Maybe                                       (fromJust, fromMaybe, isJust, isNothing)
-import           Language.Marlowe.ACTUS.Definitions.ContractState (ContractStatePoly (ContractStatePoly, feac, ipac, ipcb, ipnr, isc, nsc, nt, prf, prnxt, sd, tmd))
-import           Language.Marlowe.ACTUS.Definitions.ContractTerms (CR, FEB (FEB_N), IPCB (..),
-                                                                   SCEF (SE_00M, SE_0N0, SE_0NM, SE_I00))
-=======
 import           Data.Maybe                                       (fromMaybe)
 import           Language.Marlowe.ACTUS.Definitions.ContractState (ContractStatePoly (ContractStatePoly, feac, ipac, ipcb, ipnr, isc, nsc, nt, prf, prnxt, sd, tmd))
 import           Language.Marlowe.ACTUS.Definitions.ContractTerms (CR, FEB (FEB_N), IPCB (..),
                                                                    SCEF (SE_00M, SE_0N0, SE_0NM, SE_I00))
 import           Language.Marlowe.ACTUS.Model.Utility.ANN.Annuity (annuity)
->>>>>>> f706a646
 import           Language.Marlowe.ACTUS.Ops                       (ActusNum (..), ActusOps (..), DateOps (_lt),
                                                                    RoleSignOps (_r))
 import           Prelude                                          hiding (Fractional, Num, (*), (+), (-), (/))
-
 
 -- Principal at Maturity
 _STF_AD_PAM :: ActusNum a => ContractStatePoly a b -> b -> a -> ContractStatePoly a b
@@ -48,31 +40,19 @@
     sd = t
 }
 
-<<<<<<< HEAD
-_STF_PP_PAM :: (RoleSignOps a, ActusOps a, ActusNum a) => ContractStatePoly a b -> b -> a -> a -> a -> a -> Maybe FEB -> a -> CR -> ContractStatePoly a b
-=======
 _STF_PP_PAM :: RoleSignOps a => ContractStatePoly a b -> b -> a -> a -> a -> a -> Maybe FEB -> a -> CR -> ContractStatePoly a b
->>>>>>> f706a646
 _STF_PP_PAM st@ContractStatePoly{..} t pp_payoff y_sd_t y_tfpminus_t y_tfpminus_tfpplus _FEB _FER _CNTRL =
     let st' = _STF_PY_PAM st t y_sd_t y_tfpminus_t y_tfpminus_tfpplus _FEB _FER _CNTRL
     in st' {nt = nt - pp_payoff}
 
-<<<<<<< HEAD
-_STF_PY_PAM :: (RoleSignOps a, ActusOps a, ActusNum a) => ContractStatePoly a b -> b -> a -> a -> a -> Maybe FEB -> a -> CR -> ContractStatePoly a b
-=======
 _STF_PY_PAM :: RoleSignOps a => ContractStatePoly a b -> b -> a -> a -> a -> Maybe FEB -> a -> CR -> ContractStatePoly a b
->>>>>>> f706a646
 _STF_PY_PAM st@ContractStatePoly{..} t y_sd_t y_tfpminus_t y_tfpminus_tfpplus _FEB _FER _CNTRL =
     let
         ipac' = ipac + y_sd_t * ipnr * nt
 
         feac' = case _FEB of
             Just FEB_N -> feac + y_sd_t * nt * _FER
-<<<<<<< HEAD
-            _          -> (_max _zero (y_tfpminus_t / y_tfpminus_tfpplus)) * _r _CNTRL * _FER
-=======
             _          -> _max _zero (y_tfpminus_t / y_tfpminus_tfpplus) * _r _CNTRL * _FER
->>>>>>> f706a646
 
     in st {ipac = ipac', feac = feac', sd = t}
 
@@ -83,11 +63,7 @@
     sd = t
 }
 
-<<<<<<< HEAD
-_STF_PRD_PAM :: (RoleSignOps a, ActusOps a, ActusNum a) => ContractStatePoly a b -> b -> a -> a -> a -> Maybe FEB -> a -> CR -> ContractStatePoly a b
-=======
 _STF_PRD_PAM :: RoleSignOps a => ContractStatePoly a b -> b -> a -> a -> a -> Maybe FEB -> a -> CR -> ContractStatePoly a b
->>>>>>> f706a646
 _STF_PRD_PAM = _STF_PY_PAM
 
 _STF_TD_PAM :: ActusOps a => ContractStatePoly a b -> b -> ContractStatePoly a b
@@ -128,11 +104,7 @@
 
         delta_r = _min (_max (o_rf_RRMO * _RRMLT + _RRSP - ipnr) _RRPF) _RRPC
 
-<<<<<<< HEAD
-        ipnr' = (_min (_max (ipnr + delta_r) _RRLF) _RRLC)
-=======
         ipnr' = _min (_max (ipnr + delta_r) _RRLF) _RRLC
->>>>>>> f706a646
     in st' {ipac = ipac', feac = feac', ipnr = ipnr', sd = t}
 
 _STF_RRF_PAM :: RoleSignOps a => ContractStatePoly a b -> b -> a -> a -> a -> Maybe FEB -> a -> CR -> Maybe a -> ContractStatePoly a b
@@ -143,11 +115,7 @@
         ipnr = fromMaybe _zero _RRNXT
     }
 
-<<<<<<< HEAD
-_STF_SC_PAM :: (RoleSignOps a, ActusOps a, ActusNum a) => ContractStatePoly a b -> b -> a -> a -> a -> Maybe FEB -> a -> CR -> SCEF -> a -> a -> ContractStatePoly a b
-=======
 _STF_SC_PAM :: RoleSignOps a => ContractStatePoly a b -> b -> a -> a -> a -> Maybe FEB -> a -> CR -> SCEF -> a -> a -> ContractStatePoly a b
->>>>>>> f706a646
 _STF_SC_PAM st@ContractStatePoly{..} t y_sd_t y_tfpminus_t y_tfpminus_tfpplus _FEB _FER _CNTRL _SCEF o_rf_SCMO _SCIED =
     let
         st' = _STF_PY_PAM st t y_sd_t y_tfpminus_t y_tfpminus_tfpplus _FEB _FER _CNTRL
@@ -169,28 +137,11 @@
 
 -- Linear Amortiser (LAM)
 
-<<<<<<< HEAD
-_STF_IED_LAM :: (RoleSignOps a1, ActusNum a1, ActusOps a1, Ord a2) => ContractStatePoly a1 a2 -> a2 -> a1 -> Maybe a1 -> Maybe a2 -> CR -> Maybe a1 -> a1 -> Maybe IPCB -> Maybe a1 -> ContractStatePoly a1 a2
-_STF_IED_LAM st t y_ipanx_t _IPNR _IPANX _CNTRL _IPAC _NT _IPCB _IPCBA =
-=======
 _STF_IED_LAM :: (RoleSignOps a, Ord b) => ContractStatePoly a b -> b -> a -> Maybe a -> Maybe b -> CR -> Maybe a -> a -> Maybe IPCB -> Maybe a -> ContractStatePoly a b
 _STF_IED_LAM st t y_ipanx_t (Just ipnr') _IPANX _CNTRL _IPAC _NT _IPCB _IPCBA =
->>>>>>> f706a646
     let
         nt'                         = _r _CNTRL * _NT
 
-<<<<<<< HEAD
-        ipcb' | (fromJust _IPCB) == IPCB_NT = nt'
-              | otherwise                   = _r _CNTRL * (fromJust _IPCBA)
-
-        ipac' | isJust _IPAC        = _r _CNTRL * fromJust _IPAC
-              {-
-              -- | isJust _IPANX       = _lt (fromJust _IPANX) t * y_ipanx_t * nt' * ipnr'
-              -}
-              | isJust _IPANX && fromJust _IPANX < t = y_ipanx_t * nt' * ipcb'
-              | otherwise           = _zero
-
-=======
         interestCalculationBase (Just IPCB_NT) _                       = nt'
         interestCalculationBase _ (Just interestCalculationBaseAmount) = _r _CNTRL * interestCalculationBaseAmount
         interestCalculationBase _ _                                    = _zero
@@ -202,41 +153,23 @@
         interestAccured _ _                = _zero
 
         ipac' = interestAccured _IPAC _IPANX
->>>>>>> f706a646
     in st { nt = nt', ipnr = ipnr', ipac = ipac', ipcb = ipcb', sd = t }
 _STF_IED_LAM st _ _ Nothing _ _ _ _ _ _ = st
 
-<<<<<<< HEAD
-_STF_PR_LAM :: (ActusNum a, ActusOps a, RoleSignOps a) => ContractStatePoly a b -> b -> a -> a -> a -> Maybe FEB -> a -> CR -> Maybe IPCB -> ContractStatePoly a b
+_STF_PR_LAM :: RoleSignOps a => ContractStatePoly a b -> b -> a -> a -> a -> Maybe FEB -> a -> CR -> Maybe IPCB -> ContractStatePoly a b
 _STF_PR_LAM st@ContractStatePoly{..} t y_sd_t _ _ _FEB _FER _CNTRL _IPCB =
     let
-        nt' = nt - _r _CNTRL * (prnxt - _r _CNTRL * (_max _zero ((_abs prnxt) - (_abs nt))))
+        nt' = nt - _r _CNTRL * (prnxt - _r _CNTRL * _max _zero (_abs prnxt - _abs nt))
 
         -- feac' = case _FEB of
         --     Just FEB_N -> feac + y_sd_t * nt * _FER
         --     _          -> (_max _zero (y_tfpminus_t / y_tfpminus_tfpplus)) * _r _CNTRL * _FER
         feac' = feac + y_sd_t * nt * _FER
 
-        ipcb' = case (fromJust _IPCB) of
-            IPCB_NTL -> ipcb
-            _        -> nt'
-
-=======
-_STF_PR_LAM :: RoleSignOps a => ContractStatePoly a b -> b -> a -> a -> a -> Maybe FEB -> a -> CR -> Maybe IPCB -> ContractStatePoly a b
-_STF_PR_LAM st@ContractStatePoly{..} t y_sd_t _ _ _FEB _FER _CNTRL _IPCB =
-    let
-        nt' = nt - _r _CNTRL * (prnxt - _r _CNTRL * _max _zero (_abs prnxt - _abs nt))
-
-        -- feac' = case _FEB of
-        --     Just FEB_N -> feac + y_sd_t * nt * _FER
-        --     _          -> (_max _zero (y_tfpminus_t / y_tfpminus_tfpplus)) * _r _CNTRL * _FER
-        feac' = feac + y_sd_t * nt * _FER
-
         ipcb' = case _IPCB of
             Just IPCB_NTL -> ipcb
             _             -> nt'
 
->>>>>>> f706a646
         ipac' = ipac + ipnr * ipcb * y_sd_t
 
     in st {nt = nt', feac = feac', ipcb = ipcb', ipac = ipac', sd = t}
@@ -281,15 +214,6 @@
 _STF_PRD_LAM :: RoleSignOps a => ContractStatePoly a b -> b -> a -> a -> a -> Maybe FEB -> a -> CR -> ContractStatePoly a b
 _STF_PRD_LAM = _STF_PY_LAM
 
-<<<<<<< HEAD
-_STF_TD_LAM :: ActusOps a => ContractStatePoly a b -> b -> ContractStatePoly a b
-_STF_TD_LAM = _STF_TD_PAM
-
-_STF_IP_LAM :: (ActusOps a, ActusNum a) => ContractStatePoly a b -> b -> a -> a -> a -> Maybe FEB -> a -> CR -> ContractStatePoly a b
-_STF_IP_LAM = _STF_IP_PAM
-
-=======
->>>>>>> f706a646
 _STF_IPCI_LAM :: (ActusOps a, ActusNum a) => ContractStatePoly a b -> b -> a -> a -> a -> Maybe FEB -> a -> CR -> Maybe IPCB -> ContractStatePoly a b
 _STF_IPCI_LAM st@ContractStatePoly{..} t y_sd_t y_tfpminus_t y_tfpminus_tfpplus _FEB _FER _CNTRL _IPCB =
     let
@@ -320,11 +244,7 @@
     let st' = _STF_PRD_LAM st t y_sd_t y_tfpminus_t y_tfpminus_tfpplus _FEB _FER _CNTRL
     in st' { ipnr = fromMaybe _zero _RRNXT }
 
-<<<<<<< HEAD
-_STF_SC_LAM :: (Show a1, RoleSignOps a2, ActusNum a2) => ContractStatePoly a2 b -> b -> a2 -> a2 -> a2 -> Maybe FEB -> a2 -> CR -> a1 -> a2 -> a2 -> ContractStatePoly a2 b
-=======
 _STF_SC_LAM :: (Show c, RoleSignOps a)  => ContractStatePoly a b -> b -> a -> a -> a -> Maybe FEB -> a -> CR -> c -> a -> a -> ContractStatePoly a b
->>>>>>> f706a646
 _STF_SC_LAM st@ContractStatePoly{..} t y_sd_t y_tfpminus_t y_tfpminus_tfpplus _FEB _FER _CNTRL _SCEF o_rf_SCMO _SCCDD =
     let
         st' = _STF_PY_LAM st t y_sd_t y_tfpminus_t y_tfpminus_tfpplus _FEB _FER _CNTRL
@@ -378,38 +298,9 @@
         Just FEB_N -> feac + y_sd_t * nt * _FER
         _          -> y_tfpminus_t / y_tfpminus_tfpplus * _r _CNTRL * _FER
 
-<<<<<<< HEAD
-_STF_IED_NAM :: (RoleSignOps a1, ActusNum a1, ActusOps a1, Ord a2) => ContractStatePoly a1 a2 -> a2 -> a1 -> Maybe a1 -> Maybe a2 -> CR -> Maybe a1 -> a1 -> Maybe IPCB -> Maybe a1 -> ContractStatePoly a1 a2
-_STF_IED_NAM = _STF_IED_LAM
-
-_STF_PR_NAM :: (RoleSignOps a, ActusOps a, ActusNum a) => ContractStatePoly a b -> b -> a -> a -> a -> a -> Maybe FEB -> a -> CR -> Maybe IPCB -> ContractStatePoly a b
-_STF_PR_NAM st@ContractStatePoly{..} t _ y_sd_t y_tfpminus_t y_tfpminus_tfpplus _FEB _FER _CNTRL _IPCB =
-    -- let
-    --     st'@ContractStatePoly{ ipac = ipac' } =
-    --       _STF_PR_LAM st t pp_payoff y_sd_t y_tfpminus_t y_tfpminus_tfpplus _FEB _FER _CNTRL _IPCB
-    --
-    --     nt' = nt - prnxt - ipac'
-    -- in st' { nt = nt' }
-    let
-      st'@ContractStatePoly{ ipac = ipac' } = _STF_PR_LAM st t y_sd_t y_tfpminus_t y_tfpminus_tfpplus _FEB _FER _CNTRL _IPCB
-      ra  = prnxt - _r _CNTRL * ipac'
-      r   = ra - (_max _zero (ra - (_abs nt)))
-      nt' = nt - _r _CNTRL * r
-
-      -- ACTUS implementation
-      ipcb' = case (fromJust _IPCB) of
-          IPCB_NT -> nt'
-          _       -> ipcb
-
-      -- -- Java implementation
-      -- ipcb' = nt'
-
-    in st'{ nt = nt', ipcb = ipcb' }
-=======
       delta_r = _min (_max (o_rf_RRMO * _RRMLT + _RRSP - ipnr) _RRPF) _RRPC
 
       ipnr' = _min (_max (ipnr + delta_r) _RRLF) _RRLC
->>>>>>> f706a646
 
       prnxt' = annuity ipnr' ti
 
@@ -432,13 +323,6 @@
 
       ipnr' = _RRNXT
 
-<<<<<<< HEAD
-_STF_IP_NAM :: (ActusOps a, ActusNum a) => ContractStatePoly a b -> b -> a -> a -> a -> Maybe FEB -> a -> CR -> ContractStatePoly a b
-_STF_IP_NAM = _STF_IP_PAM
-
-_STF_IPCI_NAM :: (ActusOps a, ActusNum a) => ContractStatePoly a b -> b -> a -> a -> a -> Maybe FEB -> a -> CR -> Maybe IPCB -> ContractStatePoly a b
-_STF_IPCI_NAM = _STF_IPCI_LAM
-=======
       prnxt' = annuity ipnr' ti
 
    in st
@@ -448,7 +332,6 @@
           prnxt = prnxt',
           sd = t
         }
->>>>>>> f706a646
 
 _STF_PRF_ANN :: RoleSignOps a => ContractStatePoly a b -> b -> a-> a-> a -> Maybe FEB -> a -> CR -> Maybe a -> a -> [a] -> ContractStatePoly a b
 _STF_PRF_ANN st@ContractStatePoly{..} t y_sd_t y_tfpminus_t y_tfpminus_tfpplus _FEB _FER _CNTRL _RRNXT y_t ti =
