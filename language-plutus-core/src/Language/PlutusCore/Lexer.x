--- conflicted
+++ resolved
@@ -65,12 +65,8 @@
     <0> type                     { mkKeyword KwType }
     <0> program                  { mkKeyword KwProgram }
     <0> con                      { mkKeyword KwCon }
-<<<<<<< HEAD
     <0> iwrap                    { mkKeyword KwIWrap }
-=======
     <0> builtin                  { mkKeyword KwBuiltin }
-    <0> wrap                     { mkKeyword KwWrap }
->>>>>>> 40e02fe7
     <0> unwrap                   { mkKeyword KwUnwrap }
     <0> error                    { mkKeyword KwError }
 
