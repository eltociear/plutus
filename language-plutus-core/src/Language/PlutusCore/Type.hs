--- conflicted
+++ resolved
@@ -1,12 +1,4 @@
 {-# LANGUAGE DeriveAnyClass    #-}
-<<<<<<< HEAD
-{-# LANGUAGE DeriveFoldable    #-}
-{-# LANGUAGE DeriveFunctor     #-}
-{-# LANGUAGE DeriveGeneric     #-}
-{-# LANGUAGE DeriveLift        #-}
-{-# LANGUAGE DeriveTraversable #-}
-=======
->>>>>>> 5c9309a7
 {-# LANGUAGE OverloadedStrings #-}
 {-# LANGUAGE TypeFamilies      #-}
 
