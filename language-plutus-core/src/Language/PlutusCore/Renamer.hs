--- conflicted
+++ resolved
@@ -1,13 +1,8 @@
-<<<<<<< HEAD
-{-# LANGUAGE TemplateHaskell      #-}
-{-# LANGUAGE UndecidableInstances #-}
-=======
 {-# LANGUAGE FlexibleInstances     #-}
 {-# LANGUAGE MultiParamTypeClasses #-}
 {-# LANGUAGE TemplateHaskell       #-}
 {-# LANGUAGE TypeFamilies          #-}
 {-# LANGUAGE UndecidableInstances  #-}
->>>>>>> 40e02fe7
 
 module Language.PlutusCore.Renamer ( Rename (..)
                                    , annotateProgram
@@ -117,55 +112,6 @@
 annotateTy (TyBuiltin x tyb) = pure (TyBuiltin x tyb)
 annotateTy (TyInt x n) = pure (TyInt x n)
 
--- | Mapping from locally unique indices to globally unique uniques.
-<<<<<<< HEAD
-data ScopedUniquesRenaming = ScopedUniquesRenaming
-    { _scopedUniquesRenamingTypes :: IM.IntMap TypeUnique
-    , _scopedUniquesRenamingTerms :: IM.IntMap TermUnique
-    }
-
-makeLenses ''ScopedUniquesRenaming
-
-class Coercible Unique unique => HasUniquesRenaming unique where
-    uniquesRenaming :: Lens' ScopedUniquesRenaming (IM.IntMap unique)
-
-instance HasUniquesRenaming TypeUnique where
-    uniquesRenaming = scopedUniquesRenamingTypes
-
-instance HasUniquesRenaming TermUnique where
-    uniquesRenaming = scopedUniquesRenamingTerms
-
--- | The monad the renamer runs in.
-type RenameM = ReaderT ScopedUniquesRenaming Quote
-
--- | Rename 'Unique's so that they're globally unique.
--- In case there are any free variables, they're leaved untouched.
--- Always assigns new names to bound variables, hence can be used for cloning as well.
--- Distinguishes between type- and term-level scopes.
-rename :: (Rename a, MonadQuote m) => a -> m a
-rename x = liftQuote $ runReaderT (renameM x) (ScopedUniquesRenaming mempty mempty)
-
--- | Save the mapping from an old 'Unique' to a new one.
-updateScopedUniquesRenaming
-    :: HasUniquesRenaming unique
-    => unique -> unique -> ScopedUniquesRenaming -> ScopedUniquesRenaming
-updateScopedUniquesRenaming uniqOld uniqNew =
-    over uniquesRenaming $ IM.insert (coerce uniqOld) uniqNew
-
--- | Look up a new unique an old unique got mapped to.
-lookupUnique :: HasUniquesRenaming unique => unique -> RenameM (Maybe unique)
-lookupUnique uniq = asks $ IM.lookup (coerce uniq) . view uniquesRenaming
-
--- | Replace the unique in a value by a new unique, save the mapping
--- from an old unique to the new one and supply the updated value to a continuation.
-withRefreshed
-    :: (HasUniquesRenaming unique, HasUnique a unique)
-    => a -> (a -> RenameM c) -> RenameM c
-withRefreshed x k = do
-    let uniqOld = x ^. unique
-    uniqNew <- liftQuote $ coerce <$> freshUnique
-    local (updateScopedUniquesRenaming uniqOld uniqNew) $ k (x & unique .~ uniqNew)
-=======
 newtype UniquesRenaming unique = UniquesRenaming
     { unUniquesRenaming :: IM.IntMap unique
     }
@@ -192,7 +138,6 @@
 
 instance HasUniquesRenaming ScopedUniquesRenaming TermUnique where
     uniquesRenaming = scopedUniquesRenamingTerms
->>>>>>> 40e02fe7
 
 -- | The class of things that can be renamed.
 -- I.e. things that are capable of satisfying the global uniqueness condition.
@@ -221,12 +166,6 @@
 runRenameM :: MonadQuote m => renaming -> RenameM renaming a -> m a
 runRenameM renaming a = liftQuote $ runReaderT a renaming
 
-<<<<<<< HEAD
--- | Rename a name that has a unique inside.
-renameNameM
-    :: (HasUniquesRenaming unique, HasUnique name unique)
-    => name -> RenameM name
-=======
 -- | Run a 'RenameM' computation with 'emptyUniquesRenaming'.
 runDirectRenameM :: MonadQuote m => RenameM (UniquesRenaming unique) a -> m a
 runDirectRenameM = runRenameM emptyUniquesRenaming
@@ -267,7 +206,6 @@
 renameNameM
     :: (HasUniquesRenaming renaming unique, HasUnique name unique)
     => name -> RenameM renaming name
->>>>>>> 40e02fe7
 renameNameM name = do
     let uniqOld = name ^. unique
     mayUniqNew <- lookupUnique uniqOld
@@ -275,37 +213,6 @@
         Nothing      -> name
         Just uniqNew -> name & unique .~ uniqNew
 
-<<<<<<< HEAD
-instance HasUnique (tyname a) TypeUnique => Rename (Type tyname a) where
-    renameM (TyLam ann name kind ty)    =
-        withRefreshed name $ \nameFr -> TyLam ann nameFr kind <$> renameM ty
-    renameM (TyForall ann name kind ty) =
-        withRefreshed name $ \nameFr -> TyForall ann nameFr kind <$> renameM ty
-    renameM (TyIFix ann pat arg)        = TyIFix ann <$> renameM pat <*> renameM arg
-    renameM (TyApp ann fun arg)         = TyApp ann <$> renameM fun <*> renameM arg
-    renameM (TyFun ann dom cod)         = TyFun ann <$> renameM dom <*> renameM cod
-    renameM (TyVar ann name)            = TyVar ann <$> renameNameM name
-    renameM ty@TyInt{}                  = pure ty
-    renameM ty@TyBuiltin{}              = pure ty
-
-instance (HasUnique (tyname a) TypeUnique, HasUnique (name a) TermUnique) =>
-        Rename (Term tyname name a) where
-    renameM (LamAbs ann name ty body)  =
-        withRefreshed name $ \nameFr -> LamAbs ann nameFr <$> renameM ty <*> renameM body
-    renameM (IWrap ann pat arg term)   = IWrap ann <$> renameM pat <*> renameM arg <*> renameM term
-    renameM (TyAbs ann name kind body) =
-        withRefreshed name $ \nameFr -> TyAbs ann nameFr kind <$> renameM body
-    renameM (Apply ann fun arg)        = Apply ann <$> renameM fun <*> renameM arg
-    renameM (Unwrap ann term)          = Unwrap ann <$> renameM term
-    renameM (Error ann ty)             = Error ann <$> renameM ty
-    renameM (TyInst ann body ty)       = TyInst ann <$> renameM body <*> renameM ty
-    renameM (Var ann name)             = Var ann <$> renameNameM name
-    renameM con@Constant{}             = pure con
-
-instance (HasUnique (tyname a) TypeUnique, HasUnique (name a) TermUnique) =>
-        Rename (Program tyname name a) where
-    renameM (Program ann ver term) = Program ann ver <$> renameM term
-=======
 -- | Rename a 'Type' in the 'RenameM' monad.
 renameTypeM
     :: (HasUniquesRenaming renaming TypeUnique, HasUnique (tyname a) TypeUnique)
@@ -314,8 +221,7 @@
     withRefreshed name $ \nameFr -> TyLam ann nameFr kind <$> renameTypeM ty
 renameTypeM (TyForall ann name kind ty) =
     withRefreshed name $ \nameFr -> TyForall ann nameFr kind <$> renameTypeM ty
-renameTypeM (TyFix ann name pat)        =
-    withRefreshed name $ \nameFr -> TyFix ann nameFr <$> renameTypeM pat
+renameTypeM (TyIFix ann pat arg)        = TyIFix ann <$> renameTypeM pat <*> renameTypeM arg
 renameTypeM (TyApp ann fun arg)         = TyApp ann <$> renameTypeM fun <*> renameTypeM arg
 renameTypeM (TyFun ann dom cod)         = TyFun ann <$> renameTypeM dom <*> renameTypeM cod
 renameTypeM (TyVar ann name)            = TyVar ann <$> renameNameM name
@@ -328,10 +234,10 @@
     => Term tyname name a -> RenameM ScopedUniquesRenaming (Term tyname name a)
 renameTermM (LamAbs ann name ty body)  =
     withRefreshed name $ \nameFr -> LamAbs ann nameFr <$> renameTypeM ty <*> renameTermM body
-renameTermM (Wrap ann name ty term)    =
-    withRefreshed name $ \nameFr -> Wrap ann nameFr <$> renameTypeM ty <*> renameTermM term
 renameTermM (TyAbs ann name kind body) =
     withRefreshed name $ \nameFr -> TyAbs ann nameFr kind <$> renameTermM body
+renameTermM (IWrap ann pat arg term)   =
+    IWrap ann <$> renameTypeM pat <*> renameTypeM arg <*> renameTermM term
 renameTermM (Apply ann fun arg)        = Apply ann <$> renameTermM fun <*> renameTermM arg
 renameTermM (Unwrap ann term)          = Unwrap ann <$> renameTermM term
 renameTermM (Error ann ty)             = Error ann <$> renameTypeM ty
@@ -344,5 +250,4 @@
 renameProgramM
     :: (HasUnique (tyname a) TypeUnique, HasUnique (name a) TermUnique)
     => Program tyname name a -> RenameM ScopedUniquesRenaming (Program tyname name a)
-renameProgramM (Program ann ver term) = Program ann ver <$> renameTermM term
->>>>>>> 40e02fe7
+renameProgramM (Program ann ver term) = Program ann ver <$> renameTermM term