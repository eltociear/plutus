--- conflicted
+++ resolved
@@ -26,14 +26,12 @@
 
 ## CI
 
-<<<<<<< HEAD
 The CI will build the projects, and also the tests in `default.nix`.
-=======
+
 If you add a dependency to a `.cabal` file, you will need to run
 `./pkgs/generate.sh` and commit the changes.
 
 ## Docs
 
 Docs are built by hydra. The latest docs for plutus core master branch can be found at
-https://hydra.iohk.io/job/serokell/plutus/language-plutus-core.x86_64-linux/latest/download/2
->>>>>>> bd79e949
+https://hydra.iohk.io/job/serokell/plutus/language-plutus-core.x86_64-linux/latest/download/2