--- conflicted
+++ resolved
@@ -61,11 +61,6 @@
   V-con : ∀{Φ Γ}{tcn : TyCon}
     → (cn : TermCon (con tcn))
     → Value {Γ = Γ} (con {Φ} cn)
-\end{code}
-
-\begin{code}
-voidVal : ∀{Φ}{Γ : Ctx Φ} → Value (void {Φ}{Γ})
-voidVal = V-Λ
 \end{code}
 
 \begin{code}
@@ -686,8 +681,16 @@
    cong (BUILTIN bn σ tel) (vTelUniq _ _ σ _ tel vtel wtel)
 det (β-builtin bn σ tel vtel) (ξ-builtin .bn .σ .tel Bs Ds telB telD wtel q p q₁) = ⊥-elim (vTel _ _ σ _ tel vtel Bs  Ds telB telD q p q₁)
 det (ξ-builtin bn σ tel Bs Ds telB telD vtel p p₁ q) (β-builtin .bn .σ .tel vtel₁) = ⊥-elim (vTel _ _ σ _ tel vtel₁ Bs Ds telB telD p p₁ q)
-<<<<<<< HEAD
 det (ξ-builtin bn σ tel Bs Ds telB telD vtel p p₁ q) (ξ-builtin .bn .σ .tel Bs' Ds' telB' telD' vtel' p' p'' q') = cong (builtin bn σ) (reconstTel-inj' Bs Bs' Ds Ds' σ telB vtel telB' vtel' p p' p₁ p'' telD telD' (trans q (sym q')))
+det (β-builtin .bn .σ .tel vtel) (E-builtin bn σ tel Bs Ds telB vtel₁ e p telD) = ⊥-elim (reconstTel-err Bs Ds σ telB vtel₁ e p telD tel vtel)
+  -- impossible as the term t cannot be a val and an err
+det (ξ-builtin .bn .σ .tel Bs Ds telB telD vtel p p₁ q) (E-builtin bn σ tel Bs₁ Ds₁ telB₁ vtel₁ e p₂ telD₁) = ⊥-elim (reconstTel-err' Bs Bs₁ Ds Ds₁ σ telB vtel telB₁ vtel₁ p e p₁ p₂ telD telD₁)
+  -- impossible as the term t cannot reduce and be an err
+det (E-builtin .bn .σ .tel Bs Ds telB vtel e p telD) (E-builtin bn σ tel Bs₁ Ds₁ telB₁ vtel₁ e' p₁ telD₁) = refl
+det (E-builtin bn σ tel Bs Ds telB vtel e p telD) (β-builtin .bn .σ .tel vtel₁) = ⊥-elim (reconstTel-err Bs Ds σ telB vtel e p telD tel vtel₁)
+  -- impossible as the term t cannot be an err and a val
+det (E-builtin bn σ tel Bs Ds telB vtel e p telD) (ξ-builtin .bn .σ .tel Bs₁ Ds₁ telB₁ telD₁ vtel₁ q p₁ q₁) = ⊥-elim (reconstTel-err' Bs₁ Bs Ds₁ Ds σ telB₁ vtel₁ telB vtel q e p₁ p telD₁ telD)
+  --impossible as the term t cannot be an err and reduce
 det E-·₁ (ξ-·₁ ())
 det (E-·₂ v) (ξ-·₁ p) = ⊥-elim (val-red v (_ ,, p))
 det (E-·₂ v) (E-·₂ w) = refl
@@ -697,16 +700,4 @@
 det E-·₁ E-·₁ = refl
 det E-·⋆ E-·⋆ = refl
 det E-unwrap E-unwrap = refl
-det E-wrap E-wrap = refl
-det (β-builtin .bn .σ .tel vtel) (E-builtin bn σ tel Bs Ds telB vtel₁ e p telD) = ⊥-elim (reconstTel-err Bs Ds σ telB vtel₁ e p telD tel vtel)
-  -- impossible as the term t cannot be a val and an err
-det (ξ-builtin .bn .σ .tel Bs Ds telB telD vtel p p₁ q) (E-builtin bn σ tel Bs₁ Ds₁ telB₁ vtel₁ e p₂ telD₁) = ⊥-elim (reconstTel-err' Bs Bs₁ Ds Ds₁ σ telB vtel telB₁ vtel₁ p e p₁ p₂ telD telD₁)
-  -- impossible as the term t cannot reduce and be an err
-det (E-builtin .bn .σ .tel Bs Ds telB vtel e p telD) (E-builtin bn σ tel Bs₁ Ds₁ telB₁ vtel₁ e' p₁ telD₁) = refl
-det (E-builtin bn σ tel Bs Ds telB vtel e p telD) (β-builtin .bn .σ .tel vtel₁) = ⊥-elim (reconstTel-err Bs Ds σ telB vtel e p telD tel vtel₁)
-  -- impossible as the term t cannot be an err and a val
-det (E-builtin bn σ tel Bs Ds telB vtel e p telD) (ξ-builtin .bn .σ .tel Bs₁ Ds₁ telB₁ telD₁ vtel₁ q p₁ q₁) = ⊥-elim (reconstTel-err' Bs₁ Bs Ds₁ Ds σ telB₁ vtel₁ telB vtel q e p₁ p telD₁ telD)
-  --impossible as the term t cannot be an err and reduce
-=======
-det (ξ-builtin bn σ tel Bs Ds telB telD vtel p p₁ q) (ξ-builtin .bn .σ .tel Bs' Ds' telB' telD' vtel' p' p'' q') = cong (builtin bn σ) (reconstTel-inj' Bs Bs' Ds Ds' σ telB vtel telB' vtel' p p' p₁ p'' telD telD' (trans q (sym q')))
->>>>>>> 25eea28d
+det E-wrap E-wrap = refl