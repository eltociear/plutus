(program
  (let
    (nonrec)
    (datatypebind
      (datatype
        (tyvardecl CampaignAction (type))

        CampaignAction_match
        (vardecl Collect CampaignAction) (vardecl Refund CampaignAction)
      )
    )
    (datatypebind
      (datatype
        (tyvardecl Credential (type))

        Credential_match
        (vardecl PubKeyCredential (fun (con bytestring) Credential))
        (vardecl ScriptCredential (fun (con bytestring) Credential))
      )
    )
    (datatypebind
      (datatype
        (tyvardecl StakingCredential (type))

        StakingCredential_match
        (vardecl StakingHash (fun Credential StakingCredential))
        (vardecl
          StakingPtr
          (fun
            (con integer)
            (fun (con integer) (fun (con integer) StakingCredential))
          )
        )
      )
    )
    (datatypebind
      (datatype
        (tyvardecl DCert (type))

        DCert_match
        (vardecl DCertDelegDeRegKey (fun StakingCredential DCert))
        (vardecl
          DCertDelegDelegate
          (fun StakingCredential (fun (con bytestring) DCert))
        )
        (vardecl DCertDelegRegKey (fun StakingCredential DCert))
        (vardecl DCertGenesis DCert)
        (vardecl DCertMir DCert)
        (vardecl
          DCertPoolRegister (fun (con bytestring) (fun (con bytestring) DCert))
        )
        (vardecl
          DCertPoolRetire (fun (con bytestring) (fun (con integer) DCert))
        )
      )
    )
    (datatypebind
      (datatype
        (tyvardecl TxOutRef (type))

        TxOutRef_match
        (vardecl TxOutRef (fun (con bytestring) (fun (con integer) TxOutRef)))
      )
    )
    (datatypebind
      (datatype
        (tyvardecl ScriptPurpose (type))

        ScriptPurpose_match
        (vardecl Certifying (fun DCert ScriptPurpose))
        (vardecl Minting (fun (con bytestring) ScriptPurpose))
        (vardecl Rewarding (fun StakingCredential ScriptPurpose))
        (vardecl Spending (fun TxOutRef ScriptPurpose))
      )
    )
    (datatypebind
      (datatype
        (tyvardecl Bool (type))

        Bool_match
        (vardecl True Bool) (vardecl False Bool)
      )
    )
    (datatypebind
      (datatype
        (tyvardecl Extended (fun (type) (type)))
        (tyvardecl a (type))
        Extended_match
        (vardecl Finite (fun a [ Extended a ]))
        (vardecl NegInf [ Extended a ])
        (vardecl PosInf [ Extended a ])
      )
    )
    (datatypebind
      (datatype
        (tyvardecl LowerBound (fun (type) (type)))
        (tyvardecl a (type))
        LowerBound_match
        (vardecl LowerBound (fun [ Extended a ] (fun Bool [ LowerBound a ])))
      )
    )
    (datatypebind
      (datatype
        (tyvardecl UpperBound (fun (type) (type)))
        (tyvardecl a (type))
        UpperBound_match
        (vardecl UpperBound (fun [ Extended a ] (fun Bool [ UpperBound a ])))
      )
    )
    (datatypebind
      (datatype
        (tyvardecl Interval (fun (type) (type)))
        (tyvardecl a (type))
        Interval_match
        (vardecl
          Interval (fun [ LowerBound a ] (fun [ UpperBound a ] [ Interval a ]))
        )
      )
    )
    (datatypebind
      (datatype
        (tyvardecl Maybe (fun (type) (type)))
        (tyvardecl a (type))
        Maybe_match
        (vardecl Just (fun a [ Maybe a ])) (vardecl Nothing [ Maybe a ])
      )
    )
    (datatypebind
      (datatype
        (tyvardecl Address (type))

        Address_match
        (vardecl
          Address (fun Credential (fun [ Maybe StakingCredential ] Address))
        )
      )
    )
    (datatypebind
      (datatype
        (tyvardecl Tuple2 (fun (type) (fun (type) (type))))
        (tyvardecl a (type)) (tyvardecl b (type))
        Tuple2_match
        (vardecl Tuple2 (fun a (fun b [ [ Tuple2 a ] b ])))
      )
    )
    (let
      (rec)
      (datatypebind
        (datatype
          (tyvardecl List (fun (type) (type)))
          (tyvardecl a (type))
          Nil_match
          (vardecl Nil [ List a ])
          (vardecl Cons (fun a (fun [ List a ] [ List a ])))
        )
      )
      (let
        (nonrec)
        (datatypebind
          (datatype
            (tyvardecl TxOut (type))

            TxOut_match
            (vardecl
              TxOut
              (fun
                Address
                (fun
                  [
                    [
                      (lam k (type) (lam v (type) [ List [ [ Tuple2 k ] v ] ]))
                      (con bytestring)
                    ]
                    [
                      [
                        (lam
                          k (type) (lam v (type) [ List [ [ Tuple2 k ] v ] ])
                        )
                        (con bytestring)
                      ]
                      (con integer)
                    ]
                  ]
                  (fun [ Maybe (con bytestring) ] TxOut)
                )
              )
            )
          )
        )
        (datatypebind
          (datatype
            (tyvardecl TxInInfo (type))

            TxInInfo_match
            (vardecl TxInInfo (fun TxOutRef (fun TxOut TxInInfo)))
          )
        )
        (datatypebind
          (datatype
            (tyvardecl TxInfo (type))

            TxInfo_match
            (vardecl
              TxInfo
              (fun
                [ List TxInInfo ]
                (fun
                  [ List TxOut ]
                  (fun
                    [
                      [
                        (lam
                          k (type) (lam v (type) [ List [ [ Tuple2 k ] v ] ])
                        )
                        (con bytestring)
                      ]
                      [
                        [
                          (lam
                            k (type) (lam v (type) [ List [ [ Tuple2 k ] v ] ])
                          )
                          (con bytestring)
                        ]
                        (con integer)
                      ]
                    ]
                    (fun
                      [
                        [
                          (lam
                            k (type) (lam v (type) [ List [ [ Tuple2 k ] v ] ])
                          )
                          (con bytestring)
                        ]
                        [
                          [
                            (lam
                              k
                              (type)
                              (lam v (type) [ List [ [ Tuple2 k ] v ] ])
                            )
                            (con bytestring)
                          ]
                          (con integer)
                        ]
                      ]
                      (fun
                        [ List DCert ]
                        (fun
                          [
                            List [ [ Tuple2 StakingCredential ] (con integer) ]
                          ]
                          (fun
                            [ Interval (con integer) ]
                            (fun
                              [ List (con bytestring) ]
                              (fun
                                [
                                  List
                                  [ [ Tuple2 (con bytestring) ] (con data) ]
                                ]
                                (fun (con bytestring) TxInfo)
                              )
                            )
                          )
                        )
                      )
                    )
                  )
                )
              )
            )
          )
        )
        (datatypebind
          (datatype
            (tyvardecl ScriptContext (type))

            ScriptContext_match
            (vardecl
              ScriptContext (fun TxInfo (fun ScriptPurpose ScriptContext))
            )
          )
        )
        (datatypebind
          (datatype
<<<<<<< HEAD
            (tyvardecl Campaign (type))

            Campaign_match
            (vardecl
              Campaign
              (fun
                (con integer)
                (fun (con integer) (fun (con bytestring) Campaign))
              )
            )
          )
        )
        (termbind
          (strict)
          (vardecl collectionRange (fun Campaign [ Interval (con integer) ]))
          (lam
            cmp
            Campaign
            [
              [
                { Interval (con integer) }
                [
                  [
                    { LowerBound (con integer) }
                    [
                      { Finite (con integer) }
                      [
                        { [ Campaign_match cmp ] (con integer) }
                        (lam
                          ds
                          (con integer)
                          (lam ds (con integer) (lam ds (con bytestring) ds))
                        )
                      ]
                    ]
                  ]
                  True
                ]
              ]
              [
                [
                  { UpperBound (con integer) }
                  [
                    { Finite (con integer) }
                    [
                      [
                        (builtin subtractInteger)
                        [
                          { [ Campaign_match cmp ] (con integer) }
                          (lam
                            ds
                            (con integer)
                            (lam ds (con integer) (lam ds (con bytestring) ds))
                          )
                        ]
                      ]
                      (con integer 1)
                    ]
                  ]
                ]
                True
              ]
            ]
          )
        )
        (datatypebind
          (datatype
=======
>>>>>>> f706a646
            (tyvardecl Ordering (type))

            Ordering_match
            (vardecl EQ Ordering) (vardecl GT Ordering) (vardecl LT Ordering)
          )
        )
        (termbind
          (strict)
          (vardecl fail (fun (all a (type) a) Ordering))
          (lam ds (all a (type) a) (error Ordering))
        )
        (datatypebind
          (datatype
            (tyvardecl Ord (fun (type) (type)))
            (tyvardecl a (type))
            Ord_match
            (vardecl
              CConsOrd
              (fun
                [ (lam a (type) (fun a (fun a Bool))) a ]
                (fun
                  (fun a (fun a Ordering))
                  (fun
                    (fun a (fun a Bool))
                    (fun
                      (fun a (fun a Bool))
                      (fun
                        (fun a (fun a Bool))
                        (fun
                          (fun a (fun a Bool))
                          (fun
                            (fun a (fun a a)) (fun (fun a (fun a a)) [ Ord a ])
                          )
                        )
                      )
                    )
                  )
                )
              )
            )
          )
        )
        (termbind
          (strict)
          (vardecl fail (fun (all a (type) a) Ordering))
          (lam ds (all a (type) a) { (abs e (type) (error e)) Ordering })
        )
        (termbind
          (strict)
          (vardecl
            compare (all a (type) (fun [ Ord a ] (fun a (fun a Ordering))))
          )
          (abs
            a
            (type)
            (lam
              v
              [ Ord a ]
              [
                { [ { Ord_match a } v ] (fun a (fun a Ordering)) }
                (lam
                  v
                  [ (lam a (type) (fun a (fun a Bool))) a ]
                  (lam
                    v
                    (fun a (fun a Ordering))
                    (lam
                      v
                      (fun a (fun a Bool))
                      (lam
                        v
                        (fun a (fun a Bool))
                        (lam
                          v
                          (fun a (fun a Bool))
                          (lam
                            v
                            (fun a (fun a Bool))
                            (lam
                              v (fun a (fun a a)) (lam v (fun a (fun a a)) v)
                            )
                          )
                        )
                      )
                    )
                  )
                )
              ]
            )
          )
        )
        (termbind
          (strict)
          (vardecl
            hull_ccompare
            (all
              a
              (type)
              (fun [ Ord a ] (fun [ Extended a ] (fun [ Extended a ] Ordering)))
            )
          )
          (abs
            a
            (type)
            (lam
              dOrd
              [ Ord a ]
              (lam
                ds
                [ Extended a ]
                (lam
                  ds
                  [ Extended a ]
                  (let
                    (nonrec)
                    (termbind
                      (strict)
                      (vardecl fail (fun (all a (type) a) Ordering))
                      (lam
                        ds
                        (all a (type) a)
                        {
                          [
                            [
                              [
                                {
                                  [ { Extended_match a } ds ]
                                  (all dead (type) Ordering)
                                }
                                (lam
                                  default_arg0
                                  a
                                  (abs
                                    dead
                                    (type)
                                    {
                                      [
                                        [
                                          [
                                            {
                                              [ { Extended_match a } ds ]
                                              (all dead (type) Ordering)
                                            }
                                            (lam
                                              l
                                              a
                                              (abs
                                                dead
                                                (type)
                                                {
                                                  [
                                                    [
                                                      [
                                                        {
                                                          [
                                                            { Extended_match a }
                                                            ds
                                                          ]
                                                          (all
                                                            dead (type) Ordering
                                                          )
                                                        }
                                                        (lam
                                                          r
                                                          a
                                                          (abs
                                                            dead
                                                            (type)
                                                            [
                                                              [
                                                                [
                                                                  { compare a }
                                                                  dOrd
                                                                ]
                                                                l
                                                              ]
                                                              r
                                                            ]
                                                          )
                                                        )
                                                      ]
                                                      (abs
                                                        dead
                                                        (type)
                                                        [
                                                          fail
                                                          (abs
                                                            e (type) (error e)
                                                          )
                                                        ]
                                                      )
                                                    ]
                                                    (abs
                                                      dead
                                                      (type)
                                                      [
                                                        fail
                                                        (abs e (type) (error e))
                                                      ]
                                                    )
                                                  ]
                                                  (all dead (type) dead)
                                                }
                                              )
                                            )
                                          ]
                                          (abs
                                            dead
                                            (type)
                                            [ fail (abs e (type) (error e)) ]
                                          )
                                        ]
                                        (abs dead (type) GT)
                                      ]
                                      (all dead (type) dead)
                                    }
                                  )
                                )
                              ]
                              (abs
                                dead
                                (type)
                                {
                                  [
                                    [
                                      [
                                        {
                                          [ { Extended_match a } ds ]
                                          (all dead (type) Ordering)
                                        }
                                        (lam
                                          l
                                          a
                                          (abs
                                            dead
                                            (type)
<<<<<<< HEAD
                                            (let
                                              (nonrec)
                                              (termbind
                                                (strict)
                                                (vardecl
                                                  fail
                                                  (fun
                                                    (all a (type) a) Ordering
                                                  )
                                                )
                                                (lam
                                                  ds
                                                  (all a (type) a)
                                                  {
                                                    [
=======
                                            {
                                              [
                                                [
                                                  [
                                                    {
>>>>>>> f706a646
                                                      [
                                                        { Extended_match a } ds
                                                      ]
                                                      (all dead (type) Ordering)
                                                    }
                                                    (lam
                                                      r
                                                      a
                                                      (abs
                                                        dead
                                                        (type)
                                                        [
                                                          [
                                                            [
                                                              { compare a } dOrd
                                                            ]
<<<<<<< HEAD
                                                            (all
                                                              dead
                                                              (type)
                                                              Ordering
                                                            )
                                                          }
                                                          (lam
                                                            default_arg0
                                                            a
                                                            (abs
                                                              dead
                                                              (type)
                                                              {
                                                                [
                                                                  [
                                                                    [
                                                                      {
                                                                        [
                                                                          {
                                                                            Extended_match
                                                                            a
                                                                          }
                                                                          ds
                                                                        ]
                                                                        (all
                                                                          dead
                                                                          (type)
                                                                          Ordering
                                                                        )
                                                                      }
                                                                      (lam
                                                                        l
                                                                        a
                                                                        (abs
                                                                          dead
                                                                          (type)
                                                                          {
                                                                            [
                                                                              [
                                                                                [
                                                                                  {
                                                                                    [
                                                                                      {
                                                                                        Extended_match
                                                                                        a
                                                                                      }
                                                                                      ds
                                                                                    ]
                                                                                    (all
                                                                                      dead
                                                                                      (type)
                                                                                      Ordering
                                                                                    )
                                                                                  }
                                                                                  (lam
                                                                                    r
                                                                                    a
                                                                                    (abs
                                                                                      dead
                                                                                      (type)
                                                                                      [
                                                                                        [
                                                                                          [
                                                                                            {
                                                                                              compare
                                                                                              a
                                                                                            }
                                                                                            dOrd
                                                                                          ]
                                                                                          l
                                                                                        ]
                                                                                        r
                                                                                      ]
                                                                                    )
                                                                                  )
                                                                                ]
                                                                                (abs
                                                                                  dead
                                                                                  (type)
                                                                                  [
                                                                                    fail
                                                                                    (abs
                                                                                      e
                                                                                      (type)
                                                                                      (error
                                                                                        e
                                                                                      )
                                                                                    )
                                                                                  ]
                                                                                )
                                                                              ]
                                                                              (abs
                                                                                dead
                                                                                (type)
                                                                                [
                                                                                  fail
                                                                                  (abs
                                                                                    e
                                                                                    (type)
                                                                                    (error
                                                                                      e
                                                                                    )
                                                                                  )
                                                                                ]
                                                                              )
                                                                            ]
                                                                            (all
                                                                              dead
                                                                              (type)
                                                                              dead
                                                                            )
                                                                          }
                                                                        )
                                                                      )
                                                                    ]
                                                                    (abs
                                                                      dead
                                                                      (type)
                                                                      [
                                                                        fail
                                                                        (abs
                                                                          e
                                                                          (type)
                                                                          (error
                                                                            e
                                                                          )
                                                                        )
                                                                      ]
                                                                    )
                                                                  ]
                                                                  (abs
                                                                    dead
                                                                    (type)
                                                                    GT
                                                                  )
                                                                ]
                                                                (all
                                                                  dead
                                                                  (type)
                                                                  dead
                                                                )
                                                              }
                                                            )
                                                          )
                                                        ]
                                                        (abs
                                                          dead
                                                          (type)
                                                          {
                                                            [
                                                              [
                                                                [
                                                                  {
                                                                    [
                                                                      {
                                                                        Extended_match
                                                                        a
                                                                      }
                                                                      ds
                                                                    ]
                                                                    (all
                                                                      dead
                                                                      (type)
                                                                      Ordering
                                                                    )
                                                                  }
                                                                  (lam
                                                                    l
                                                                    a
                                                                    (abs
                                                                      dead
                                                                      (type)
                                                                      {
                                                                        [
                                                                          [
                                                                            [
                                                                              {
                                                                                [
                                                                                  {
                                                                                    Extended_match
                                                                                    a
                                                                                  }
                                                                                  ds
                                                                                ]
                                                                                (all
                                                                                  dead
                                                                                  (type)
                                                                                  Ordering
                                                                                )
                                                                              }
                                                                              (lam
                                                                                r
                                                                                a
                                                                                (abs
                                                                                  dead
                                                                                  (type)
                                                                                  [
                                                                                    [
                                                                                      [
                                                                                        {
                                                                                          compare
                                                                                          a
                                                                                        }
                                                                                        dOrd
                                                                                      ]
                                                                                      l
                                                                                    ]
                                                                                    r
                                                                                  ]
                                                                                )
                                                                              )
                                                                            ]
                                                                            (abs
                                                                              dead
                                                                              (type)
                                                                              [
                                                                                fail
                                                                                (abs
                                                                                  e
                                                                                  (type)
                                                                                  (error
                                                                                    e
                                                                                  )
                                                                                )
                                                                              ]
                                                                            )
                                                                          ]
                                                                          (abs
                                                                            dead
                                                                            (type)
                                                                            [
                                                                              fail
                                                                              (abs
                                                                                e
                                                                                (type)
                                                                                (error
                                                                                  e
                                                                                )
                                                                              )
                                                                            ]
                                                                          )
                                                                        ]
                                                                        (all
                                                                          dead
                                                                          (type)
                                                                          dead
                                                                        )
                                                                      }
                                                                    )
                                                                  )
                                                                ]
                                                                (abs
                                                                  dead
                                                                  (type)
                                                                  [
                                                                    fail
                                                                    (abs
                                                                      e
                                                                      (type)
                                                                      (error e)
                                                                    )
                                                                  ]
                                                                )
                                                              ]
                                                              (abs
                                                                dead (type) GT
                                                              )
                                                            ]
                                                            (all
                                                              dead (type) dead
                                                            )
                                                          }
                                                        )
                                                      ]
                                                      (abs dead (type) LT)
=======
                                                            l
                                                          ]
                                                          r
                                                        ]
                                                      )
                                                    )
                                                  ]
                                                  (abs
                                                    dead
                                                    (type)
                                                    [
                                                      fail
                                                      (abs e (type) (error e))
>>>>>>> f706a646
                                                    ]
                                                  )
                                                ]
                                                (abs
                                                  dead
                                                  (type)
                                                  [
                                                    fail
                                                    (abs e (type) (error e))
                                                  ]
                                                )
                                              ]
                                              (all dead (type) dead)
                                            }
                                          )
                                        )
                                      ]
                                      (abs
                                        dead
                                        (type)
                                        [ fail (abs e (type) (error e)) ]
                                      )
                                    ]
                                    (abs dead (type) GT)
                                  ]
                                  (all dead (type) dead)
                                }
                              )
                            ]
                            (abs dead (type) LT)
                          ]
                          (all dead (type) dead)
                        }
                      )
                    )
                    (termbind
                      (strict)
                      (vardecl fail (fun (all a (type) a) Ordering))
                      (lam
                        ds
                        (all a (type) a)
                        {
                          [
                            [
                              [
                                {
                                  [ { Extended_match a } ds ]
                                  (all dead (type) Ordering)
                                }
                                (lam
                                  default_arg0
                                  a
                                  (abs
                                    dead
                                    (type)
                                    {
                                      [
                                        [
                                          [
                                            {
                                              [ { Extended_match a } ds ]
                                              (all dead (type) Ordering)
                                            }
                                            (lam
                                              l
                                              a
                                              (abs
                                                dead
                                                (type)
                                                {
                                                  [
                                                    [
<<<<<<< HEAD
                                                      {
                                                        [
                                                          { Extended_match a }
                                                          ds
                                                        ]
                                                        (all
                                                          dead (type) Ordering
                                                        )
                                                      }
                                                      (lam
                                                        default_arg0
                                                        a
                                                        (abs
                                                          dead
                                                          (type)
=======
                                                      [
                                                        {
>>>>>>> f706a646
                                                          [
                                                            { Extended_match a }
                                                            ds
                                                          ]
                                                          (all
                                                            dead (type) Ordering
                                                          )
                                                        }
                                                        (lam
                                                          r
                                                          a
                                                          (abs
                                                            dead
                                                            (type)
                                                            [
                                                              [
                                                                [
                                                                  { compare a }
                                                                  dOrd
                                                                ]
                                                                l
                                                              ]
                                                              r
                                                            ]
                                                          )
                                                        )
                                                      ]
                                                      (abs
                                                        dead
                                                        (type)
                                                        [
                                                          fail
                                                          (abs
                                                            e (type) (error e)
                                                          )
                                                        ]
                                                      )
                                                    ]
                                                    (abs
                                                      dead
                                                      (type)
                                                      [
                                                        fail
                                                        (abs e (type) (error e))
                                                      ]
                                                    )
                                                  ]
<<<<<<< HEAD
                                                  (abs
                                                    dead
                                                    (type)
                                                    {
                                                      [
                                                        [
                                                          [
                                                            {
                                                              [
                                                                {
                                                                  Extended_match
                                                                  a
                                                                }
                                                                ds
                                                              ]
                                                              (all
                                                                dead
                                                                (type)
                                                                Ordering
                                                              )
                                                            }
                                                            (lam
                                                              default_arg0
                                                              a
                                                              (abs
                                                                dead
                                                                (type)
                                                                [
                                                                  fail
                                                                  (abs
                                                                    e
                                                                    (type)
                                                                    (error e)
                                                                  )
                                                                ]
                                                              )
                                                            )
                                                          ]
                                                          (abs
                                                            dead
                                                            (type)
                                                            [
                                                              fail
                                                              (abs
                                                                e
                                                                (type)
                                                                (error e)
                                                              )
                                                            ]
                                                          )
                                                        ]
                                                        (abs dead (type) EQ)
                                                      ]
                                                      (all dead (type) dead)
                                                    }
                                                  )
                                                ]
                                                (all dead (type) dead)
                                              }
=======
                                                  (all dead (type) dead)
                                                }
                                              )
>>>>>>> f706a646
                                            )
                                          ]
                                          (abs
                                            dead
                                            (type)
                                            [ fail (abs e (type) (error e)) ]
                                          )
                                        ]
                                        (abs dead (type) GT)
                                      ]
                                      (all dead (type) dead)
                                    }
                                  )
                                )
                              ]
                              (abs
                                dead
                                (type)
                                {
                                  [
                                    [
                                      [
                                        {
                                          [ { Extended_match a } ds ]
                                          (all dead (type) Ordering)
                                        }
                                        (lam
                                          l
                                          a
                                          (abs
                                            dead
                                            (type)
                                            {
                                              [
                                                [
                                                  [
                                                    {
                                                      [
                                                        { Extended_match a } ds
                                                      ]
                                                      (all dead (type) Ordering)
                                                    }
                                                    (lam
                                                      r
                                                      a
                                                      (abs
                                                        dead
                                                        (type)
                                                        [
                                                          [
                                                            [
<<<<<<< HEAD
                                                              [
                                                                {
                                                                  [
                                                                    {
                                                                      Extended_match
                                                                      a
                                                                    }
                                                                    ds
                                                                  ]
                                                                  (all
                                                                    dead
                                                                    (type)
                                                                    Ordering
                                                                  )
                                                                }
                                                                (lam
                                                                  l
                                                                  a
                                                                  (abs
                                                                    dead
                                                                    (type)
                                                                    {
                                                                      [
                                                                        [
                                                                          [
                                                                            {
                                                                              [
                                                                                {
                                                                                  Extended_match
                                                                                  a
                                                                                }
                                                                                ds
                                                                              ]
                                                                              (all
                                                                                dead
                                                                                (type)
                                                                                Ordering
                                                                              )
                                                                            }
                                                                            (lam
                                                                              r
                                                                              a
                                                                              (abs
                                                                                dead
                                                                                (type)
                                                                                [
                                                                                  [
                                                                                    [
                                                                                      {
                                                                                        compare
                                                                                        a
                                                                                      }
                                                                                      dOrd
                                                                                    ]
                                                                                    l
                                                                                  ]
                                                                                  r
                                                                                ]
                                                                              )
                                                                            )
                                                                          ]
                                                                          (abs
                                                                            dead
                                                                            (type)
                                                                            [
                                                                              fail
                                                                              (abs
                                                                                e
                                                                                (type)
                                                                                (error
                                                                                  e
                                                                                )
                                                                              )
                                                                            ]
                                                                          )
                                                                        ]
                                                                        (abs
                                                                          dead
                                                                          (type)
                                                                          [
                                                                            fail
                                                                            (abs
                                                                              e
                                                                              (type)
                                                                              (error
                                                                                e
                                                                              )
                                                                            )
                                                                          ]
                                                                        )
                                                                      ]
                                                                      (all
                                                                        dead
                                                                        (type)
                                                                        dead
                                                                      )
                                                                    }
                                                                  )
                                                                )
                                                              ]
                                                              (abs
                                                                dead
                                                                (type)
                                                                [
                                                                  fail
                                                                  (abs
                                                                    e
                                                                    (type)
                                                                    (error e)
                                                                  )
                                                                ]
                                                              )
=======
                                                              { compare a } dOrd
>>>>>>> f706a646
                                                            ]
                                                            l
                                                          ]
                                                          r
                                                        ]
                                                      )
                                                    )
                                                  ]
                                                  (abs
                                                    dead
                                                    (type)
<<<<<<< HEAD
                                                    {
                                                      [
                                                        [
                                                          [
                                                            {
                                                              [
                                                                {
                                                                  Extended_match
                                                                  a
                                                                }
                                                                ds
                                                              ]
                                                              (all
                                                                dead
                                                                (type)
                                                                Ordering
                                                              )
                                                            }
                                                            (lam
                                                              l
                                                              a
                                                              (abs
                                                                dead
                                                                (type)
                                                                {
                                                                  [
                                                                    [
                                                                      [
                                                                        {
                                                                          [
                                                                            {
                                                                              Extended_match
                                                                              a
                                                                            }
                                                                            ds
                                                                          ]
                                                                          (all
                                                                            dead
                                                                            (type)
                                                                            Ordering
                                                                          )
                                                                        }
                                                                        (lam
                                                                          r
                                                                          a
                                                                          (abs
                                                                            dead
                                                                            (type)
                                                                            [
                                                                              [
                                                                                [
                                                                                  {
                                                                                    compare
                                                                                    a
                                                                                  }
                                                                                  dOrd
                                                                                ]
                                                                                l
                                                                              ]
                                                                              r
                                                                            ]
                                                                          )
                                                                        )
                                                                      ]
                                                                      (abs
                                                                        dead
                                                                        (type)
                                                                        [
                                                                          fail
                                                                          (abs
                                                                            e
                                                                            (type)
                                                                            (error
                                                                              e
                                                                            )
                                                                          )
                                                                        ]
                                                                      )
                                                                    ]
                                                                    (abs
                                                                      dead
                                                                      (type)
                                                                      [
                                                                        fail
                                                                        (abs
                                                                          e
                                                                          (type)
                                                                          (error
                                                                            e
                                                                          )
                                                                        )
                                                                      ]
                                                                    )
                                                                  ]
                                                                  (all
                                                                    dead
                                                                    (type)
                                                                    dead
                                                                  )
                                                                }
                                                              )
                                                            )
                                                          ]
                                                          (abs
                                                            dead
                                                            (type)
                                                            [
                                                              fail
                                                              (abs
                                                                e
                                                                (type)
                                                                (error e)
                                                              )
                                                            ]
                                                          )
                                                        ]
                                                        (abs dead (type) GT)
                                                      ]
                                                      (all dead (type) dead)
                                                    }
=======
                                                    [
                                                      fail
                                                      (abs e (type) (error e))
                                                    ]
>>>>>>> f706a646
                                                  )
                                                ]
                                                (abs
                                                  dead
                                                  (type)
                                                  [
                                                    fail
                                                    (abs e (type) (error e))
                                                  ]
                                                )
                                              ]
                                              (all dead (type) dead)
                                            }
                                          )
                                        )
                                      ]
                                      (abs
                                        dead
                                        (type)
                                        [ fail (abs e (type) (error e)) ]
                                      )
                                    ]
                                    (abs dead (type) GT)
                                  ]
                                  (all dead (type) dead)
                                }
                              )
                            ]
                            (abs dead (type) LT)
                          ]
                          (all dead (type) dead)
                        }
                      )
                    )
                    (termbind
                      (strict)
                      (vardecl fail (fun (all a (type) a) Ordering))
                      (lam
                        ds
                        (all a (type) a)
                        {
                          [
                            [
                              [
                                {
                                  [ { Extended_match a } ds ]
                                  (all dead (type) Ordering)
                                }
                                (lam
                                  default_arg0
                                  a
                                  (abs
                                    dead
                                    (type)
                                    {
                                      [
                                        [
                                          [
                                            {
                                              [ { Extended_match a } ds ]
                                              (all dead (type) Ordering)
                                            }
                                            (lam
                                              l
                                              a
                                              (abs
                                                dead
                                                (type)
                                                {
                                                  [
                                                    [
<<<<<<< HEAD
                                                      {
                                                        [
                                                          { Extended_match a }
                                                          ds
                                                        ]
                                                        (all
                                                          dead (type) Ordering
                                                        )
                                                      }
                                                      (lam
                                                        default_arg0
                                                        a
                                                        (abs
                                                          dead
                                                          (type)
=======
                                                      [
                                                        {
>>>>>>> f706a646
                                                          [
                                                            { Extended_match a }
                                                            ds
                                                          ]
                                                          (all
                                                            dead (type) Ordering
                                                          )
                                                        }
                                                        (lam
                                                          r
                                                          a
                                                          (abs
                                                            dead
                                                            (type)
                                                            [
                                                              [
                                                                [
                                                                  { compare a }
                                                                  dOrd
                                                                ]
                                                                l
                                                              ]
                                                              r
                                                            ]
                                                          )
                                                        )
                                                      ]
                                                      (abs
                                                        dead
                                                        (type)
                                                        [
                                                          fail
                                                          (abs
                                                            e (type) (error e)
                                                          )
                                                        ]
                                                      )
                                                    ]
                                                    (abs
                                                      dead
                                                      (type)
                                                      [
                                                        fail
                                                        (abs e (type) (error e))
                                                      ]
                                                    )
                                                  ]
                                                  (all dead (type) dead)
                                                }
                                              )
                                            )
                                          ]
                                          (abs
                                            dead
                                            (type)
                                            [ fail (abs e (type) (error e)) ]
                                          )
                                        ]
                                        (abs dead (type) GT)
                                      ]
                                      (all dead (type) dead)
                                    }
                                  )
                                )
                              ]
                              (abs
                                dead
                                (type)
                                {
                                  [
                                    [
                                      [
                                        {
                                          [ { Extended_match a } ds ]
                                          (all dead (type) Ordering)
                                        }
                                        (lam
                                          l
                                          a
                                          (abs
                                            dead
                                            (type)
                                            {
                                              [
                                                [
                                                  [
                                                    {
                                                      [
                                                        { Extended_match a } ds
                                                      ]
                                                      (all dead (type) Ordering)
                                                    }
                                                    (lam
                                                      r
                                                      a
                                                      (abs
                                                        dead
                                                        (type)
                                                        [
                                                          [
                                                            [
<<<<<<< HEAD
                                                              [
                                                                {
                                                                  [
                                                                    {
                                                                      Extended_match
                                                                      a
                                                                    }
                                                                    ds
                                                                  ]
                                                                  (all
                                                                    dead
                                                                    (type)
                                                                    Ordering
                                                                  )
                                                                }
                                                                (lam
                                                                  l
                                                                  a
                                                                  (abs
                                                                    dead
                                                                    (type)
                                                                    {
                                                                      [
                                                                        [
                                                                          [
                                                                            {
                                                                              [
                                                                                {
                                                                                  Extended_match
                                                                                  a
                                                                                }
                                                                                ds
                                                                              ]
                                                                              (all
                                                                                dead
                                                                                (type)
                                                                                Ordering
                                                                              )
                                                                            }
                                                                            (lam
                                                                              r
                                                                              a
                                                                              (abs
                                                                                dead
                                                                                (type)
                                                                                [
                                                                                  [
                                                                                    [
                                                                                      {
                                                                                        compare
                                                                                        a
                                                                                      }
                                                                                      dOrd
                                                                                    ]
                                                                                    l
                                                                                  ]
                                                                                  r
                                                                                ]
                                                                              )
                                                                            )
                                                                          ]
                                                                          (abs
                                                                            dead
                                                                            (type)
                                                                            [
                                                                              fail
                                                                              (abs
                                                                                e
                                                                                (type)
                                                                                (error
                                                                                  e
                                                                                )
                                                                              )
                                                                            ]
                                                                          )
                                                                        ]
                                                                        (abs
                                                                          dead
                                                                          (type)
                                                                          [
                                                                            fail
                                                                            (abs
                                                                              e
                                                                              (type)
                                                                              (error
                                                                                e
                                                                              )
                                                                            )
                                                                          ]
                                                                        )
                                                                      ]
                                                                      (all
                                                                        dead
                                                                        (type)
                                                                        dead
                                                                      )
                                                                    }
                                                                  )
                                                                )
                                                              ]
                                                              (abs
                                                                dead
                                                                (type)
                                                                [
                                                                  fail
                                                                  (abs
                                                                    e
                                                                    (type)
                                                                    (error e)
                                                                  )
                                                                ]
                                                              )
=======
                                                              { compare a } dOrd
>>>>>>> f706a646
                                                            ]
                                                            l
                                                          ]
                                                          r
                                                        ]
                                                      )
                                                    )
                                                  ]
                                                  (abs
                                                    dead
                                                    (type)
<<<<<<< HEAD
                                                    {
                                                      [
                                                        [
                                                          [
                                                            {
                                                              [
                                                                {
                                                                  Extended_match
                                                                  a
                                                                }
                                                                ds
                                                              ]
                                                              (all
                                                                dead
                                                                (type)
                                                                Ordering
                                                              )
                                                            }
                                                            (lam
                                                              l
                                                              a
                                                              (abs
                                                                dead
                                                                (type)
                                                                {
                                                                  [
                                                                    [
                                                                      [
                                                                        {
                                                                          [
                                                                            {
                                                                              Extended_match
                                                                              a
                                                                            }
                                                                            ds
                                                                          ]
                                                                          (all
                                                                            dead
                                                                            (type)
                                                                            Ordering
                                                                          )
                                                                        }
                                                                        (lam
                                                                          r
                                                                          a
                                                                          (abs
                                                                            dead
                                                                            (type)
                                                                            [
                                                                              [
                                                                                [
                                                                                  {
                                                                                    compare
                                                                                    a
                                                                                  }
                                                                                  dOrd
                                                                                ]
                                                                                l
                                                                              ]
                                                                              r
                                                                            ]
                                                                          )
                                                                        )
                                                                      ]
                                                                      (abs
                                                                        dead
                                                                        (type)
                                                                        [
                                                                          fail
                                                                          (abs
                                                                            e
                                                                            (type)
                                                                            (error
                                                                              e
                                                                            )
                                                                          )
                                                                        ]
                                                                      )
                                                                    ]
                                                                    (abs
                                                                      dead
                                                                      (type)
                                                                      [
                                                                        fail
                                                                        (abs
                                                                          e
                                                                          (type)
                                                                          (error
                                                                            e
                                                                          )
                                                                        )
                                                                      ]
                                                                    )
                                                                  ]
                                                                  (all
                                                                    dead
                                                                    (type)
                                                                    dead
                                                                  )
                                                                }
                                                              )
                                                            )
                                                          ]
                                                          (abs
                                                            dead
                                                            (type)
                                                            [
                                                              fail
                                                              (abs
                                                                e
                                                                (type)
                                                                (error e)
                                                              )
                                                            ]
                                                          )
                                                        ]
                                                        (abs dead (type) GT)
                                                      ]
                                                      (all dead (type) dead)
                                                    }
=======
                                                    [
                                                      fail
                                                      (abs e (type) (error e))
                                                    ]
>>>>>>> f706a646
                                                  )
                                                ]
                                                (abs
                                                  dead
                                                  (type)
                                                  [
                                                    fail
                                                    (abs e (type) (error e))
                                                  ]
                                                )
                                              ]
                                              (all dead (type) dead)
                                            }
                                          )
                                        )
                                      ]
                                      (abs
                                        dead
                                        (type)
                                        [ fail (abs e (type) (error e)) ]
                                      )
                                    ]
                                    (abs dead (type) GT)
                                  ]
                                  (all dead (type) dead)
                                }
                              )
                            ]
                            (abs dead (type) LT)
                          ]
                          (all dead (type) dead)
                        }
                      )
                    )
                    (termbind
                      (strict)
                      (vardecl fail (fun (all a (type) a) Ordering))
                      (lam
                        ds
                        (all a (type) a)
                        {
                          [
                            [
                              [
                                {
                                  [ { Extended_match a } ds ]
                                  (all dead (type) Ordering)
                                }
                                (lam
                                  default_arg0
                                  a
                                  (abs
                                    dead
                                    (type)
                                    {
                                      [
                                        [
                                          [
                                            {
                                              [ { Extended_match a } ds ]
                                              (all dead (type) Ordering)
                                            }
                                            (lam
                                              l
                                              a
                                              (abs
                                                dead
                                                (type)
                                                {
                                                  [
                                                    [
<<<<<<< HEAD
                                                      {
                                                        [
                                                          { Extended_match a }
                                                          ds
                                                        ]
                                                        (all
                                                          dead (type) Ordering
                                                        )
                                                      }
                                                      (lam
                                                        default_arg0
                                                        a
                                                        (abs
                                                          dead
                                                          (type)
=======
                                                      [
                                                        {
>>>>>>> f706a646
                                                          [
                                                            { Extended_match a }
                                                            ds
                                                          ]
                                                          (all
                                                            dead (type) Ordering
                                                          )
                                                        }
                                                        (lam
                                                          r
                                                          a
                                                          (abs
                                                            dead
                                                            (type)
                                                            [
                                                              [
                                                                [
                                                                  { compare a }
                                                                  dOrd
                                                                ]
                                                                l
                                                              ]
                                                              r
                                                            ]
                                                          )
                                                        )
                                                      ]
                                                      (abs
                                                        dead
                                                        (type)
                                                        [
                                                          fail
                                                          (abs
                                                            e (type) (error e)
                                                          )
                                                        ]
                                                      )
                                                    ]
                                                    (abs
                                                      dead
                                                      (type)
                                                      [
                                                        fail
                                                        (abs e (type) (error e))
                                                      ]
                                                    )
                                                  ]
                                                  (all dead (type) dead)
                                                }
                                              )
                                            )
                                          ]
                                          (abs
                                            dead
                                            (type)
                                            [ fail (abs e (type) (error e)) ]
                                          )
                                        ]
                                        (abs dead (type) GT)
                                      ]
                                      (all dead (type) dead)
                                    }
                                  )
                                )
                              ]
                              (abs
                                dead
                                (type)
                                {
                                  [
                                    [
                                      [
                                        {
                                          [ { Extended_match a } ds ]
                                          (all dead (type) Ordering)
                                        }
                                        (lam
                                          l
                                          a
                                          (abs
                                            dead
                                            (type)
                                            {
                                              [
                                                [
                                                  [
                                                    {
                                                      [
                                                        { Extended_match a } ds
                                                      ]
                                                      (all dead (type) Ordering)
                                                    }
                                                    (lam
                                                      r
                                                      a
                                                      (abs
                                                        dead
                                                        (type)
                                                        [
                                                          [
                                                            [
                                                              { compare a } dOrd
                                                            ]
                                                            l
                                                          ]
                                                          r
                                                        ]
                                                      )
                                                    )
                                                  ]
                                                  (abs
                                                    dead
                                                    (type)
                                                    [
                                                      fail
                                                      (abs e (type) (error e))
                                                    ]
                                                  )
                                                ]
                                                (abs
                                                  dead
                                                  (type)
                                                  [
                                                    fail
                                                    (abs e (type) (error e))
                                                  ]
                                                )
                                              ]
                                              (all dead (type) dead)
                                            }
                                          )
                                        )
                                      ]
                                      (abs
                                        dead
                                        (type)
                                        [ fail (abs e (type) (error e)) ]
                                      )
                                    ]
                                    (abs dead (type) GT)
                                  ]
                                  (all dead (type) dead)
                                }
                              )
                            ]
                            (abs dead (type) LT)
                          ]
                          (all dead (type) dead)
                        }
                      )
                    )
                    {
                      [
                        [
                          [
                            {
                              [ { Extended_match a } ds ]
                              (all dead (type) Ordering)
                            }
                            (lam
                              default_arg0
                              a
                              (abs
                                dead
                                (type)
                                {
                                  [
                                    [
                                      [
                                        {
                                          [ { Extended_match a } ds ]
                                          (all dead (type) Ordering)
                                        }
                                        (lam
                                          default_arg0
                                          a
                                          (abs
                                            dead
                                            (type)
                                            {
                                              [
                                                [
                                                  [
                                                    {
                                                      [
                                                        { Extended_match a } ds
                                                      ]
                                                      (all dead (type) Ordering)
                                                    }
                                                    (lam
                                                      default_arg0
                                                      a
                                                      (abs
                                                        dead
                                                        (type)
                                                        [
                                                          fail
                                                          (abs
                                                            e (type) (error e)
                                                          )
                                                        ]
                                                      )
                                                    )
                                                  ]
                                                  (abs
                                                    dead
                                                    (type)
                                                    [
                                                      fail
                                                      (abs e (type) (error e))
                                                    ]
                                                  )
                                                ]
                                                (abs
                                                  dead
                                                  (type)
                                                  {
                                                    [
                                                      [
                                                        [
                                                          {
                                                            [
                                                              {
                                                                Extended_match a
                                                              }
                                                              ds
                                                            ]
                                                            (all
                                                              dead
                                                              (type)
                                                              Ordering
                                                            )
                                                          }
                                                          (lam
                                                            default_arg0
                                                            a
                                                            (abs
                                                              dead
                                                              (type)
<<<<<<< HEAD
                                                              {
                                                                [
                                                                  [
                                                                    [
                                                                      {
                                                                        [
                                                                          {
                                                                            Extended_match
                                                                            a
                                                                          }
                                                                          ds
                                                                        ]
                                                                        (all
                                                                          dead
                                                                          (type)
                                                                          Ordering
                                                                        )
                                                                      }
                                                                      (lam
                                                                        r
                                                                        a
                                                                        (abs
                                                                          dead
                                                                          (type)
                                                                          [
                                                                            [
                                                                              [
                                                                                {
                                                                                  compare
                                                                                  a
                                                                                }
                                                                                dOrd
                                                                              ]
                                                                              l
                                                                            ]
                                                                            r
                                                                          ]
                                                                        )
                                                                      )
                                                                    ]
                                                                    (abs
                                                                      dead
                                                                      (type)
                                                                      [
                                                                        fail
                                                                        (abs
                                                                          e
                                                                          (type)
                                                                          (error
                                                                            e
                                                                          )
                                                                        )
                                                                      ]
                                                                    )
                                                                  ]
                                                                  (abs
                                                                    dead
                                                                    (type)
                                                                    [
                                                                      fail
                                                                      (abs
                                                                        e
                                                                        (type)
                                                                        (error
                                                                          e
                                                                        )
                                                                      )
                                                                    ]
                                                                  )
                                                                ]
                                                                (all
                                                                  dead
                                                                  (type)
                                                                  dead
                                                                )
                                                              }
=======
                                                              [
                                                                fail
                                                                (abs
                                                                  e
                                                                  (type)
                                                                  (error e)
                                                                )
                                                              ]
>>>>>>> f706a646
                                                            )
                                                          )
                                                        ]
                                                        (abs
                                                          dead
                                                          (type)
                                                          [
                                                            fail
                                                            (abs
                                                              e (type) (error e)
                                                            )
                                                          ]
                                                        )
                                                      ]
                                                      (abs dead (type) EQ)
                                                    ]
                                                    (all dead (type) dead)
                                                  }
                                                )
<<<<<<< HEAD
=======
                                              ]
                                              (all dead (type) dead)
                                            }
                                          )
                                        )
                                      ]
                                      (abs dead (type) GT)
                                    ]
                                    (abs
                                      dead
                                      (type)
                                      {
                                        [
                                          [
                                            [
                                              {
                                                [ { Extended_match a } ds ]
                                                (all dead (type) Ordering)
                                              }
                                              (lam
                                                default_arg0
                                                a
                                                (abs
                                                  dead
                                                  (type)
                                                  [
                                                    fail
                                                    (abs e (type) (error e))
                                                  ]
                                                )
>>>>>>> f706a646
                                              )
                                            ]
                                            (abs
                                              dead
                                              (type)
<<<<<<< HEAD
                                              {
                                                [
                                                  [
                                                    [
                                                      {
                                                        [
                                                          { Extended_match a }
                                                          ds
                                                        ]
                                                        (all
                                                          dead (type) Ordering
                                                        )
                                                      }
                                                      (lam
                                                        l
                                                        a
                                                        (abs
                                                          dead
                                                          (type)
                                                          {
                                                            [
                                                              [
                                                                [
                                                                  {
                                                                    [
                                                                      {
                                                                        Extended_match
                                                                        a
                                                                      }
                                                                      ds
                                                                    ]
                                                                    (all
                                                                      dead
                                                                      (type)
                                                                      Ordering
                                                                    )
                                                                  }
                                                                  (lam
                                                                    r
                                                                    a
                                                                    (abs
                                                                      dead
                                                                      (type)
                                                                      [
                                                                        [
                                                                          [
                                                                            {
                                                                              compare
                                                                              a
                                                                            }
                                                                            dOrd
                                                                          ]
                                                                          l
                                                                        ]
                                                                        r
                                                                      ]
                                                                    )
                                                                  )
                                                                ]
                                                                (abs
                                                                  dead
                                                                  (type)
                                                                  [
                                                                    fail
                                                                    (abs
                                                                      e
                                                                      (type)
                                                                      (error e)
                                                                    )
                                                                  ]
                                                                )
                                                              ]
                                                              (abs
                                                                dead
                                                                (type)
                                                                [
                                                                  fail
                                                                  (abs
                                                                    e
                                                                    (type)
                                                                    (error e)
                                                                  )
                                                                ]
                                                              )
                                                            ]
                                                            (all
                                                              dead (type) dead
                                                            )
                                                          }
                                                        )
                                                      )
                                                    ]
                                                    (abs
                                                      dead
                                                      (type)
=======
                                              [ fail (abs e (type) (error e)) ]
                                            )
                                          ]
                                          (abs
                                            dead
                                            (type)
                                            {
                                              [
                                                [
                                                  [
                                                    {
>>>>>>> f706a646
                                                      [
                                                        { Extended_match a } ds
                                                      ]
                                                      (all dead (type) Ordering)
                                                    }
                                                    (lam
                                                      default_arg0
                                                      a
                                                      (abs
                                                        dead
                                                        (type)
                                                        [
                                                          fail
                                                          (abs
                                                            e (type) (error e)
                                                          )
                                                        ]
                                                      )
                                                    )
                                                  ]
                                                  (abs
                                                    dead
                                                    (type)
                                                    [
                                                      fail
                                                      (abs e (type) (error e))
                                                    ]
                                                  )
                                                ]
                                                (abs dead (type) EQ)
                                              ]
                                              (all dead (type) dead)
                                            }
                                          )
                                        ]
                                        (all dead (type) dead)
                                      }
                                    )
                                  ]
                                  (all dead (type) dead)
                                }
                              )
                            )
                          ]
                          (abs
                            dead
                            (type)
                            {
                              [
                                [
                                  [
                                    {
                                      [ { Extended_match a } ds ]
                                      (all dead (type) Ordering)
                                    }
                                    (lam default_arg0 a (abs dead (type) LT))
                                  ]
                                  (abs dead (type) EQ)
                                ]
                                (abs dead (type) LT)
                              ]
                              (all dead (type) dead)
                            }
                          )
                        ]
                        (abs
                          dead
                          (type)
                          {
                            [
                              [
                                [
                                  {
                                    [ { Extended_match a } ds ]
                                    (all dead (type) Ordering)
                                  }
                                  (lam
                                    default_arg0
                                    a
                                    (abs
                                      dead
                                      (type)
                                      {
                                        [
                                          [
                                            [
                                              {
                                                [ { Extended_match a } ds ]
                                                (all dead (type) Ordering)
                                              }
                                              (lam
                                                default_arg0
                                                a
                                                (abs
                                                  dead
                                                  (type)
                                                  [
                                                    fail
                                                    (abs e (type) (error e))
                                                  ]
                                                )
                                              )
                                            ]
                                            (abs
                                              dead
                                              (type)
                                              [ fail (abs e (type) (error e)) ]
                                            )
                                          ]
                                          (abs
                                            dead
                                            (type)
                                            {
                                              [
                                                [
                                                  [
                                                    {
                                                      [
                                                        { Extended_match a } ds
                                                      ]
                                                      (all dead (type) Ordering)
                                                    }
                                                    (lam
                                                      default_arg0
                                                      a
                                                      (abs
                                                        dead
                                                        (type)
                                                        [
                                                          fail
                                                          (abs
                                                            e (type) (error e)
                                                          )
                                                        ]
                                                      )
                                                    )
                                                  ]
                                                  (abs
                                                    dead
                                                    (type)
                                                    [
                                                      fail
                                                      (abs e (type) (error e))
                                                    ]
                                                  )
                                                ]
                                                (abs dead (type) EQ)
                                              ]
                                              (all dead (type) dead)
                                            }
                                          )
                                        ]
                                        (all dead (type) dead)
                                      }
                                    )
                                  )
                                ]
                                (abs dead (type) GT)
                              ]
                              (abs
                                dead
                                (type)
                                {
                                  [
                                    [
                                      [
                                        {
                                          [ { Extended_match a } ds ]
                                          (all dead (type) Ordering)
                                        }
                                        (lam
                                          default_arg0
                                          a
                                          (abs
                                            dead
                                            (type)
                                            [ fail (abs e (type) (error e)) ]
                                          )
                                        )
                                      ]
                                      (abs
                                        dead
                                        (type)
                                        [ fail (abs e (type) (error e)) ]
                                      )
                                    ]
                                    (abs
                                      dead
                                      (type)
                                      {
                                        [
                                          [
                                            [
                                              {
                                                [ { Extended_match a } ds ]
                                                (all dead (type) Ordering)
                                              }
                                              (lam
                                                default_arg0
                                                a
                                                (abs
                                                  dead
                                                  (type)
                                                  [
                                                    fail
                                                    (abs e (type) (error e))
                                                  ]
                                                )
                                              )
                                            ]
                                            (abs
                                              dead
                                              (type)
                                              [ fail (abs e (type) (error e)) ]
                                            )
                                          ]
                                          (abs dead (type) EQ)
                                        ]
                                        (all dead (type) dead)
                                      }
                                    )
                                  ]
                                  (all dead (type) dead)
                                }
                              )
                            ]
                            (all dead (type) dead)
                          }
                        )
                      ]
                      (all dead (type) dead)
                    }
                  )
                )
              )
            )
          )
        )
        (termbind
          (strict)
          (vardecl
            fOrdUpperBound0_c
            (all
              a
              (type)
              (fun [ Ord a ] (fun [ UpperBound a ] (fun [ UpperBound a ] Bool)))
            )
          )
          (abs
            a
            (type)
            (lam
              w
              [ Ord a ]
              (lam
                w
                [ UpperBound a ]
                (lam
                  w
                  [ UpperBound a ]
                  [
                    { [ { UpperBound_match a } w ] Bool }
                    (lam
                      ww
                      [ Extended a ]
                      (lam
                        ww
                        Bool
                        [
                          { [ { UpperBound_match a } w ] Bool }
                          (lam
                            ww
                            [ Extended a ]
                            (lam
                              ww
                              Bool
                              {
                                [
                                  [
                                    [
                                      {
                                        [
                                          Ordering_match
                                          [
                                            [ [ { hull_ccompare a } w ] ww ] ww
                                          ]
                                        ]
                                        (all dead (type) Bool)
                                      }
                                      (abs
                                        dead
                                        (type)
                                        {
                                          [
                                            [
                                              {
                                                [ Bool_match ww ]
                                                (all dead (type) Bool)
                                              }
                                              (abs dead (type) ww)
                                            ]
                                            (abs dead (type) True)
                                          ]
                                          (all dead (type) dead)
                                        }
                                      )
                                    ]
                                    (abs dead (type) False)
                                  ]
                                  (abs dead (type) True)
                                ]
                                (all dead (type) dead)
                              }
                            )
                          )
                        ]
                      )
                    )
                  ]
                )
              )
            )
          )
        )
<<<<<<< HEAD
        (termbind
          (strict)
          (vardecl
            contains
            (all
              a
              (type)
              (fun [ Ord a ] (fun [ Interval a ] (fun [ Interval a ] Bool)))
            )
=======
        (datatypebind
          (datatype
            (tyvardecl UTuple2 (fun (type) (fun (type) (type))))
            (tyvardecl a (type)) (tyvardecl b (type))
            UTuple2_match
            (vardecl UTuple2 (fun a (fun b [ [ UTuple2 a ] b ])))
>>>>>>> f706a646
          )
        )
        (termbind
          (nonstrict)
          (vardecl fOrdPOSIXTime [ Ord (con integer) ])
          [
            [
              [
                [
                  [
                    [
                      [
                        [
                          { CConsOrd (con integer) }
                          (lam
                            x
                            (con integer)
                            (lam
                              y
                              (con integer)
                              [
                                [
                                  [
                                    { (builtin ifThenElse) Bool }
                                    [ [ (builtin equalsInteger) x ] y ]
                                  ]
                                  True
                                ]
                                False
                              ]
                            )
                          )
                        ]
                        (lam
                          x
                          (con integer)
                          (lam
                            y
                            (con integer)
                            {
                              [
                                [
                                  {
                                    [
                                      Bool_match
                                      [
                                        [
                                          [
                                            { (builtin ifThenElse) Bool }
                                            [ [ (builtin equalsInteger) x ] y ]
                                          ]
                                          True
                                        ]
                                        False
                                      ]
                                    ]
                                    (all dead (type) Ordering)
                                  }
                                  (abs dead (type) EQ)
                                ]
                                (abs
                                  dead
                                  (type)
                                  {
                                    [
                                      [
                                        {
                                          [
                                            Bool_match
                                            [
                                              [
                                                [
<<<<<<< HEAD
                                                  {
                                                    [
                                                      Ordering_match
                                                      [
                                                        [
                                                          [
                                                            { hull_ccompare a }
                                                            dOrd
                                                          ]
                                                          v
                                                        ]
                                                        v
                                                      ]
                                                    ]
                                                    (all dead (type) Bool)
                                                  }
                                                  (abs
                                                    dead
                                                    (type)
                                                    {
                                                      [
                                                        [
                                                          {
                                                            [ Bool_match in ]
                                                            (all
                                                              dead (type) Bool
                                                            )
                                                          }
                                                          (abs
                                                            dead
                                                            (type)
                                                            {
                                                              [
                                                                [
                                                                  {
                                                                    [
                                                                      Bool_match
                                                                      in
                                                                    ]
                                                                    (all
                                                                      dead
                                                                      (type)
                                                                      Bool
                                                                    )
                                                                  }
                                                                  (abs
                                                                    dead
                                                                    (type)
                                                                    [
                                                                      [
                                                                        [
                                                                          {
                                                                            fOrdUpperBound0_c
                                                                            a
                                                                          }
                                                                          dOrd
                                                                        ]
                                                                        h
                                                                      ]
                                                                      h
                                                                    ]
                                                                  )
                                                                ]
                                                                (abs
                                                                  dead
                                                                  (type)
                                                                  False
                                                                )
                                                              ]
                                                              (all
                                                                dead (type) dead
                                                              )
                                                            }
                                                          )
                                                        ]
                                                        (abs
                                                          dead
                                                          (type)
                                                          [
                                                            [
                                                              [
                                                                {
                                                                  fOrdUpperBound0_c
                                                                  a
                                                                }
                                                                dOrd
                                                              ]
                                                              h
                                                            ]
                                                            h
                                                          ]
                                                        )
                                                      ]
                                                      (all dead (type) dead)
                                                    }
                                                  )
                                                ]
                                                (abs dead (type) False)
                                              ]
                                              (abs
                                                dead
                                                (type)
                                                [
=======
                                                  { (builtin ifThenElse) Bool }
>>>>>>> f706a646
                                                  [
                                                    [
                                                      (builtin
                                                        lessThanEqualsInteger
                                                      )
                                                      x
                                                    ]
                                                    y
                                                  ]
                                                ]
                                                True
                                              ]
                                              False
                                            ]
                                          ]
                                          (all dead (type) Ordering)
                                        }
                                        (abs dead (type) LT)
                                      ]
                                      (abs dead (type) GT)
                                    ]
                                    (all dead (type) dead)
                                  }
                                )
                              ]
                              (all dead (type) dead)
                            }
                          )
                        )
                      ]
                      (lam
                        x
                        (con integer)
                        (lam
                          y
                          (con integer)
                          [
                            [
                              [
                                { (builtin ifThenElse) Bool }
                                [ [ (builtin lessThanInteger) x ] y ]
                              ]
                              True
                            ]
                            False
                          ]
                        )
                      )
                    ]
                    (lam
                      x
                      (con integer)
                      (lam
                        y
                        (con integer)
                        [
                          [
                            [
                              { (builtin ifThenElse) Bool }
                              [ [ (builtin lessThanEqualsInteger) x ] y ]
                            ]
                            True
                          ]
                          False
                        ]
                      )
                    )
                  ]
                  (lam
                    x
                    (con integer)
                    (lam
                      y
                      (con integer)
                      [
                        [
                          [
                            { (builtin ifThenElse) Bool }
                            [ [ (builtin lessThanEqualsInteger) x ] y ]
                          ]
                          False
                        ]
                        True
                      ]
                    )
                  )
                ]
                (lam
                  x
                  (con integer)
                  (lam
                    y
                    (con integer)
                    [
                      [
                        [
                          { (builtin ifThenElse) Bool }
                          [ [ (builtin lessThanInteger) x ] y ]
                        ]
                        False
                      ]
                      True
                    ]
                  )
                )
              ]
              (lam
                x
                (con integer)
                (lam
                  y
                  (con integer)
                  {
                    [
                      [
                        {
                          [
                            Bool_match
                            [
                              [
                                [
                                  { (builtin ifThenElse) Bool }
                                  [ [ (builtin lessThanEqualsInteger) x ] y ]
                                ]
                                True
                              ]
                              False
                            ]
                          ]
                          (all dead (type) (con integer))
                        }
                        (abs dead (type) y)
                      ]
                      (abs dead (type) x)
                    ]
                    (all dead (type) dead)
                  }
                )
              )
            ]
            (lam
              x
              (con integer)
              (lam
                y
                (con integer)
                {
                  [
                    [
                      {
                        [
                          Bool_match
                          [
                            [
                              [
                                { (builtin ifThenElse) Bool }
                                [ [ (builtin lessThanEqualsInteger) x ] y ]
                              ]
                              True
                            ]
                            False
                          ]
                        ]
                        (all dead (type) (con integer))
                      }
                      (abs dead (type) x)
                    ]
                    (abs dead (type) y)
                  ]
                  (all dead (type) dead)
                }
              )
            )
          ]
        )
        (datatypebind
          (datatype
            (tyvardecl Monoid (fun (type) (type)))
            (tyvardecl a (type))
            Monoid_match
            (vardecl
              CConsMonoid
              (fun [ (lam a (type) (fun a (fun a a))) a ] (fun a [ Monoid a ]))
            )
          )
        )
<<<<<<< HEAD
        (termbind
          (strict)
          (vardecl
            p1Monoid
            (all
              a (type) (fun [ Monoid a ] [ (lam a (type) (fun a (fun a a))) a ])
            )
          )
          (abs
            a
            (type)
            (lam
              v
              [ Monoid a ]
              [
                {
                  [ { Monoid_match a } v ]
                  [ (lam a (type) (fun a (fun a a))) a ]
                }
                (lam v [ (lam a (type) (fun a (fun a a))) a ] (lam v a v))
              ]
            )
          )
        )
        (termbind
          (strict)
          (vardecl mempty (all a (type) (fun [ Monoid a ] a)))
          (abs
            a
            (type)
            (lam
              v
              [ Monoid a ]
              [
                { [ { Monoid_match a } v ] a }
                (lam v [ (lam a (type) (fun a (fun a a))) a ] (lam v a v))
              ]
            )
          )
        )
=======
>>>>>>> f706a646
        (let
          (rec)
          (termbind
            (strict)
            (vardecl
              fFoldableNil_cfoldMap
              (all
                m
                (type)
                (all
                  a (type) (fun [ Monoid m ] (fun (fun a m) (fun [ List a ] m)))
                )
              )
            )
            (abs
              m
              (type)
              (abs
                a
                (type)
                (lam
                  dMonoid
                  [ Monoid m ]
<<<<<<< HEAD
                  (let
                    (nonrec)
                    (termbind
                      (nonstrict)
                      (vardecl
                        dSemigroup [ (lam a (type) (fun a (fun a a))) m ]
                      )
                      [ { p1Monoid m } dMonoid ]
                    )
=======
                  (lam
                    ds
                    (fun a m)
>>>>>>> f706a646
                    (lam
                      ds
                      [ List a ]
                      {
                        [
                          [
                            { [ { Nil_match a } ds ] (all dead (type) m) }
                            (abs
                              dead
                              (type)
                              [
                                { [ { Monoid_match m } dMonoid ] m }
                                (lam
                                  v
                                  [ (lam a (type) (fun a (fun a a))) m ]
                                  (lam v m v)
                                )
                              ]
                            )
                          ]
                          (lam
                            x
                            a
                            (lam
                              xs
                              [ List a ]
                              (abs
                                dead
                                (type)
                                [
                                  [
                                    [
                                      {
                                        [ { Monoid_match m } dMonoid ]
                                        [ (lam a (type) (fun a (fun a a))) m ]
                                      }
                                      (lam
                                        v
                                        [ (lam a (type) (fun a (fun a a))) m ]
                                        (lam v m v)
                                      )
                                    ]
                                    [ ds x ]
                                  ]
                                  [
                                    [
                                      [
                                        { { fFoldableNil_cfoldMap m } a }
                                        dMonoid
                                      ]
                                      ds
                                    ]
                                    xs
                                  ]
                                ]
                              )
                            )
                          )
                        ]
                        (all dead (type) dead)
                      }
                    )
                  )
                )
              )
            )
          )
          (let
            (nonrec)
            (termbind
              (strict)
              (vardecl
<<<<<<< HEAD
                fSemigroupFirst_c
                (all
                  a
                  (type)
                  (fun
                    [ (lam a (type) [ Maybe a ]) a ]
                    (fun
                      [ (lam a (type) [ Maybe a ]) a ]
                      [ (lam a (type) [ Maybe a ]) a ]
                    )
                  )
                )
              )
              (abs
                a
                (type)
                (lam
                  ds
                  [ (lam a (type) [ Maybe a ]) a ]
                  (lam
                    b
                    [ (lam a (type) [ Maybe a ]) a ]
                    {
                      [
                        [
                          {
                            [ { Maybe_match a } ds ]
                            (all dead (type) [ (lam a (type) [ Maybe a ]) a ])
                          }
                          (lam ipv a (abs dead (type) ds))
                        ]
                        (abs dead (type) b)
                      ]
                      (all dead (type) dead)
                    }
                  )
                )
              )
            )
            (termbind
              (strict)
              (vardecl
                fMonoidFirst
                (all a (type) [ Monoid [ (lam a (type) [ Maybe a ]) a ] ])
              )
              (abs
                a
                (type)
                [
                  [
                    { CConsMonoid [ (lam a (type) [ Maybe a ]) a ] }
                    { fSemigroupFirst_c a }
                  ]
                  { Nothing a }
                ]
=======
                wtxSignedBy
                (fun [ List (con bytestring) ] (fun (con bytestring) Bool))
>>>>>>> f706a646
              )
              (lam
                ww
                [ List (con bytestring) ]
                (lam
                  w
                  (con bytestring)
                  {
                    [
                      [
                        {
                          [
<<<<<<< HEAD
                            [
                              (lam
                                k
                                (type)
                                (lam v (type) [ List [ [ Tuple2 k ] v ] ])
                              )
                              (con bytestring)
                            ]
                            [
                              [
                                (lam
                                  k
                                  (type)
                                  (lam v (type) [ List [ [ Tuple2 k ] v ] ])
                                )
                                (con bytestring)
                              ]
                              (con integer)
                            ]
                          ]
                          (lam
                            ds
                            [
                              [
                                (lam
                                  k
                                  (type)
                                  (lam v (type) [ List [ [ Tuple2 k ] v ] ])
                                )
                                (con bytestring)
                              ]
                              [
                                [
                                  (lam
                                    k
                                    (type)
                                    (lam v (type) [ List [ [ Tuple2 k ] v ] ])
                                  )
                                  (con bytestring)
                                ]
                                (con integer)
                              ]
                            ]
                            (lam
                              ds
                              [ List DCert ]
                              (lam
                                ds
                                [
                                  List
                                  [ [ Tuple2 StakingCredential ] (con integer) ]
                                ]
                                (lam
                                  ds
                                  [ Interval (con integer) ]
                                  (lam
                                    ds
                                    [ List (con bytestring) ]
                                    (lam
                                      ds
=======
                            { Maybe_match (con bytestring) }
                            [
                              [
                                [
                                  {
                                    {
                                      fFoldableNil_cfoldMap
>>>>>>> f706a646
                                      [
                                        (lam a (type) [ Maybe a ])
                                        (con bytestring)
                                      ]
                                    }
                                    (con bytestring)
                                  }
                                  [
                                    [
                                      {
                                        CConsMonoid
                                        [
                                          (lam a (type) [ Maybe a ])
                                          (con bytestring)
                                        ]
                                      }
                                      (lam
                                        ds
                                        [
                                          (lam a (type) [ Maybe a ])
                                          (con bytestring)
                                        ]
                                        (lam
                                          b
                                          [
                                            (lam a (type) [ Maybe a ])
                                            (con bytestring)
                                          ]
                                          {
                                            [
                                              [
                                                {
                                                  [
                                                    {
                                                      Maybe_match
                                                      (con bytestring)
                                                    }
                                                    ds
                                                  ]
                                                  (all
                                                    dead
                                                    (type)
                                                    [
                                                      (lam a (type) [ Maybe a ])
                                                      (con bytestring)
                                                    ]
                                                  )
                                                }
                                                (lam
                                                  ipv
                                                  (con bytestring)
                                                  (abs dead (type) ds)
                                                )
                                              ]
                                              (abs dead (type) b)
                                            ]
                                            (all dead (type) dead)
                                          }
                                        )
                                      )
                                    ]
                                    { Nothing (con bytestring) }
                                  ]
                                ]
                                (lam
                                  x
                                  (con bytestring)
                                  {
                                    [
                                      [
                                        {
                                          [
                                            Bool_match
                                            [
                                              [
                                                [
                                                  { (builtin ifThenElse) Bool }
                                                  [
                                                    [
<<<<<<< HEAD
                                                      [
                                                        {
                                                          {
                                                            fFoldableNil_cfoldMap
                                                            [
                                                              (lam
                                                                a
                                                                (type)
                                                                [ Maybe a ]
                                                              )
                                                              (con bytestring)
                                                            ]
                                                          }
                                                          (con bytestring)
                                                        }
                                                        {
                                                          fMonoidFirst
                                                          (con bytestring)
                                                        }
                                                      ]
                                                      (lam
                                                        x
                                                        (con bytestring)
                                                        {
                                                          [
                                                            [
                                                              {
                                                                [
                                                                  Bool_match
                                                                  [
                                                                    [
                                                                      [
                                                                        {
                                                                          (builtin
                                                                            ifThenElse
                                                                          )
                                                                          Bool
                                                                        }
                                                                        [
                                                                          [
                                                                            (builtin
                                                                              equalsByteString
                                                                            )
                                                                            k
                                                                          ]
                                                                          x
                                                                        ]
                                                                      ]
                                                                      True
                                                                    ]
                                                                    False
                                                                  ]
                                                                ]
                                                                (all
                                                                  dead
                                                                  (type)
                                                                  [
                                                                    Maybe
                                                                    (con
                                                                      bytestring
                                                                    )
                                                                  ]
                                                                )
                                                              }
                                                              (abs
                                                                dead
                                                                (type)
                                                                [
                                                                  {
                                                                    Just
                                                                    (con
                                                                      bytestring
                                                                    )
                                                                  }
                                                                  x
                                                                ]
                                                              )
                                                            ]
                                                            (abs
                                                              dead
                                                              (type)
                                                              {
                                                                Nothing
                                                                (con bytestring)
                                                              }
                                                            )
                                                          ]
                                                          (all dead (type) dead)
                                                        }
                                                      )
=======
                                                      (builtin equalsByteString)
                                                      w
>>>>>>> f706a646
                                                    ]
                                                    x
                                                  ]
                                                ]
                                                True
                                              ]
                                              False
                                            ]
                                          ]
                                          (all
                                            dead
                                            (type)
                                            [ Maybe (con bytestring) ]
                                          )
                                        }
                                        (abs
                                          dead
                                          (type)
                                          [ { Just (con bytestring) } x ]
                                        )
                                      ]
                                      (abs
                                        dead (type) { Nothing (con bytestring) }
                                      )
                                    ]
                                    (all dead (type) dead)
                                  }
                                )
                              ]
                              ww
                            ]
                          ]
                          (all dead (type) Bool)
                        }
                        (lam ds (con bytestring) (abs dead (type) True))
                      ]
                      (abs dead (type) False)
                    ]
                    (all dead (type) dead)
                  }
                )
              )
            )
            (datatypebind
              (datatype
                (tyvardecl Campaign (type))

                Campaign_match
                (vardecl
                  Campaign
                  (fun
                    (con integer)
                    (fun (con integer) (fun (con bytestring) Campaign))
                  )
                )
              )
            )
            (lam
              c
              Campaign
              (lam
                con
                (con bytestring)
                (lam
                  act
                  CampaignAction
                  (lam
                    ds
                    ScriptContext
                    [
                      { [ ScriptContext_match ds ] Bool }
                      (lam
                        ds
                        TxInfo
                        (lam
                          ds
                          ScriptPurpose
                          {
                            [
                              [
                                {
                                  [ CampaignAction_match act ]
                                  (all dead (type) Bool)
                                }
                                (abs
                                  dead
                                  (type)
                                  [
                                    { [ TxInfo_match ds ] Bool }
                                    (lam
<<<<<<< HEAD
                                      ds
                                      [
                                        [
                                          (lam
                                            k
                                            (type)
                                            (lam
                                              v
                                              (type)
                                              [ List [ [ Tuple2 k ] v ] ]
                                            )
                                          )
                                          (con bytestring)
                                        ]
                                        [
                                          [
                                            (lam
                                              k
                                              (type)
                                              (lam
                                                v
                                                (type)
                                                [ List [ [ Tuple2 k ] v ] ]
                                              )
                                            )
                                            (con bytestring)
                                          ]
                                          (con integer)
                                        ]
                                      ]
                                      (lam
                                        ds
                                        [
                                          [
                                            (lam
                                              k
                                              (type)
                                              (lam
                                                v
                                                (type)
                                                [ List [ [ Tuple2 k ] v ] ]
                                              )
                                            )
                                            (con bytestring)
                                          ]
=======
                                      ww
                                      [ List TxInInfo ]
                                      (lam
                                        ww
                                        [ List TxOut ]
                                        (lam
                                          ww
>>>>>>> f706a646
                                          [
                                            [
                                              (lam
                                                k
                                                (type)
                                                (lam
                                                  v
                                                  (type)
                                                  [ List [ [ Tuple2 k ] v ] ]
                                                )
                                              )
                                              (con bytestring)
                                            ]
                                            [
                                              [
                                                (lam
                                                  k
                                                  (type)
                                                  (lam
                                                    v
                                                    (type)
                                                    [ List [ [ Tuple2 k ] v ] ]
                                                  )
                                                )
                                                (con bytestring)
                                              ]
                                              (con integer)
                                            ]
                                          ]
                                          (lam
                                            ww
                                            [
                                              [
                                                (lam
                                                  k
                                                  (type)
                                                  (lam
                                                    v
                                                    (type)
                                                    [ List [ [ Tuple2 k ] v ] ]
                                                  )
                                                )
                                                (con bytestring)
                                              ]
                                              [
                                                [
                                                  (lam
                                                    k
                                                    (type)
                                                    (lam
                                                      v
                                                      (type)
                                                      [
                                                        List [ [ Tuple2 k ] v ]
                                                      ]
                                                    )
                                                  )
                                                  (con bytestring)
                                                ]
                                                (con integer)
                                              ]
                                            ]
                                            (lam
                                              ww
                                              [ List DCert ]
                                              (lam
                                                ww
                                                [
                                                  List
                                                  [
                                                    [ Tuple2 StakingCredential ]
                                                    (con integer)
                                                  ]
                                                ]
                                                (lam
                                                  ww
                                                  [ Interval (con integer) ]
                                                  (lam
                                                    ww
                                                    [ List (con bytestring) ]
                                                    (lam
                                                      ww
                                                      [
                                                        List
                                                        [
                                                          [
                                                            Tuple2
                                                            (con bytestring)
                                                          ]
                                                          (con data)
                                                        ]
                                                      ]
                                                      (lam
                                                        ww
                                                        (con bytestring)
                                                        [
                                                          {
                                                            [
                                                              {
                                                                Interval_match
                                                                (con integer)
                                                              }
                                                              ww
                                                            ]
                                                            Bool
                                                          }
                                                          (lam
                                                            ww
                                                            [
                                                              LowerBound
                                                              (con integer)
                                                            ]
                                                            (lam
                                                              ww
                                                              [
                                                                UpperBound
                                                                (con integer)
                                                              ]
                                                              [
                                                                {
                                                                  [
                                                                    {
                                                                      LowerBound_match
                                                                      (con
                                                                        integer
                                                                      )
                                                                    }
                                                                    ww
                                                                  ]
                                                                  Bool
                                                                }
                                                                (lam
                                                                  ww
                                                                  [
                                                                    Extended
                                                                    (con
                                                                      integer
                                                                    )
                                                                  ]
                                                                  (lam
                                                                    ww
                                                                    Bool
                                                                    [
                                                                      {
                                                                        [
                                                                          {
                                                                            {
                                                                              UTuple2_match
                                                                              [
                                                                                LowerBound
                                                                                (con
                                                                                  integer
                                                                                )
                                                                              ]
                                                                            }
                                                                            [
                                                                              UpperBound
                                                                              (con
                                                                                integer
                                                                              )
                                                                            ]
                                                                          }
                                                                          [
                                                                            [
                                                                              {
                                                                                {
                                                                                  UTuple2
                                                                                  [
                                                                                    LowerBound
                                                                                    (con
                                                                                      integer
                                                                                    )
                                                                                  ]
                                                                                }
                                                                                [
                                                                                  UpperBound
                                                                                  (con
                                                                                    integer
                                                                                  )
                                                                                ]
                                                                              }
                                                                              [
                                                                                [
                                                                                  {
                                                                                    LowerBound
                                                                                    (con
                                                                                      integer
                                                                                    )
                                                                                  }
                                                                                  [
                                                                                    {
                                                                                      Finite
                                                                                      (con
                                                                                        integer
                                                                                      )
                                                                                    }
                                                                                    [
                                                                                      {
                                                                                        [
                                                                                          Campaign_match
                                                                                          c
                                                                                        ]
                                                                                        (con
                                                                                          integer
                                                                                        )
                                                                                      }
                                                                                      (lam
                                                                                        ds
                                                                                        (con
                                                                                          integer
                                                                                        )
                                                                                        (lam
                                                                                          ds
                                                                                          (con
                                                                                            integer
                                                                                          )
                                                                                          (lam
                                                                                            ds
                                                                                            (con
                                                                                              bytestring
                                                                                            )
                                                                                            ds
                                                                                          )
                                                                                        )
                                                                                      )
                                                                                    ]
                                                                                  ]
                                                                                ]
                                                                                True
                                                                              ]
                                                                            ]
                                                                            [
                                                                              [
                                                                                {
                                                                                  UpperBound
                                                                                  (con
                                                                                    integer
                                                                                  )
                                                                                }
                                                                                [
                                                                                  {
                                                                                    Finite
                                                                                    (con
                                                                                      integer
                                                                                    )
                                                                                  }
                                                                                  [
                                                                                    [
                                                                                      (builtin
                                                                                        subtractInteger
                                                                                      )
                                                                                      [
                                                                                        {
                                                                                          [
                                                                                            Campaign_match
                                                                                            c
                                                                                          ]
                                                                                          (con
                                                                                            integer
                                                                                          )
                                                                                        }
                                                                                        (lam
                                                                                          ds
                                                                                          (con
                                                                                            integer
                                                                                          )
                                                                                          (lam
                                                                                            ds
                                                                                            (con
                                                                                              integer
                                                                                            )
                                                                                            (lam
                                                                                              ds
                                                                                              (con
                                                                                                bytestring
                                                                                              )
                                                                                              ds
                                                                                            )
                                                                                          )
                                                                                        )
                                                                                      ]
                                                                                    ]
                                                                                    (con
                                                                                      integer
                                                                                      1
                                                                                    )
                                                                                  ]
                                                                                ]
                                                                              ]
                                                                              True
                                                                            ]
                                                                          ]
                                                                        ]
                                                                        Bool
                                                                      }
                                                                      (lam
                                                                        ww
                                                                        [
                                                                          LowerBound
                                                                          (con
                                                                            integer
                                                                          )
                                                                        ]
                                                                        (lam
                                                                          ww
                                                                          [
                                                                            UpperBound
                                                                            (con
                                                                              integer
                                                                            )
                                                                          ]
                                                                          [
                                                                            {
                                                                              [
                                                                                {
                                                                                  LowerBound_match
                                                                                  (con
                                                                                    integer
                                                                                  )
                                                                                }
                                                                                ww
                                                                              ]
                                                                              Bool
                                                                            }
                                                                            (lam
                                                                              ww
                                                                              [
                                                                                Extended
                                                                                (con
                                                                                  integer
                                                                                )
                                                                              ]
                                                                              (lam
                                                                                ww
                                                                                Bool
                                                                                {
                                                                                  [
                                                                                    [
                                                                                      {
                                                                                        [
                                                                                          Bool_match
                                                                                          [
                                                                                            [
                                                                                              [
                                                                                                [
                                                                                                  [
                                                                                                    [
                                                                                                      (let
                                                                                                        (nonrec)
                                                                                                        (termbind
                                                                                                          (strict)
                                                                                                          (vardecl
                                                                                                            w
                                                                                                            [
                                                                                                              Ord
                                                                                                              (con
                                                                                                                integer
                                                                                                              )
                                                                                                            ]
                                                                                                          )
                                                                                                          fOrdPOSIXTime
                                                                                                        )
                                                                                                        (lam
                                                                                                          ww
                                                                                                          [
                                                                                                            Extended
                                                                                                            (con
                                                                                                              integer
                                                                                                            )
                                                                                                          ]
                                                                                                          (lam
                                                                                                            ww
                                                                                                            Bool
                                                                                                            (lam
                                                                                                              ww
                                                                                                              [
                                                                                                                UpperBound
                                                                                                                (con
                                                                                                                  integer
                                                                                                                )
                                                                                                              ]
                                                                                                              (lam
                                                                                                                ww
                                                                                                                [
                                                                                                                  Extended
                                                                                                                  (con
                                                                                                                    integer
                                                                                                                  )
                                                                                                                ]
                                                                                                                (lam
                                                                                                                  ww
                                                                                                                  Bool
                                                                                                                  (lam
                                                                                                                    ww
                                                                                                                    [
                                                                                                                      UpperBound
                                                                                                                      (con
                                                                                                                        integer
                                                                                                                      )
                                                                                                                    ]
                                                                                                                    {
                                                                                                                      [
                                                                                                                        [
                                                                                                                          [
                                                                                                                            {
                                                                                                                              [
                                                                                                                                Ordering_match
                                                                                                                                [
                                                                                                                                  [
                                                                                                                                    [
                                                                                                                                      {
                                                                                                                                        hull_ccompare
                                                                                                                                        (con
                                                                                                                                          integer
                                                                                                                                        )
                                                                                                                                      }
                                                                                                                                      w
                                                                                                                                    ]
                                                                                                                                    ww
                                                                                                                                  ]
                                                                                                                                  ww
                                                                                                                                ]
                                                                                                                              ]
                                                                                                                              (all
                                                                                                                                dead
                                                                                                                                (type)
                                                                                                                                Bool
                                                                                                                              )
                                                                                                                            }
                                                                                                                            (abs
                                                                                                                              dead
                                                                                                                              (type)
                                                                                                                              {
                                                                                                                                [
                                                                                                                                  [
                                                                                                                                    {
                                                                                                                                      [
                                                                                                                                        Bool_match
                                                                                                                                        ww
                                                                                                                                      ]
                                                                                                                                      (all
                                                                                                                                        dead
                                                                                                                                        (type)
                                                                                                                                        Bool
                                                                                                                                      )
                                                                                                                                    }
                                                                                                                                    (abs
                                                                                                                                      dead
                                                                                                                                      (type)
                                                                                                                                      {
                                                                                                                                        [
                                                                                                                                          [
                                                                                                                                            {
                                                                                                                                              [
                                                                                                                                                Bool_match
                                                                                                                                                ww
                                                                                                                                              ]
                                                                                                                                              (all
                                                                                                                                                dead
                                                                                                                                                (type)
                                                                                                                                                Bool
                                                                                                                                              )
                                                                                                                                            }
                                                                                                                                            (abs
                                                                                                                                              dead
                                                                                                                                              (type)
                                                                                                                                              [
                                                                                                                                                [
                                                                                                                                                  [
                                                                                                                                                    {
                                                                                                                                                      fOrdUpperBound0_c
                                                                                                                                                      (con
                                                                                                                                                        integer
                                                                                                                                                      )
                                                                                                                                                    }
                                                                                                                                                    w
                                                                                                                                                  ]
                                                                                                                                                  ww
                                                                                                                                                ]
                                                                                                                                                ww
                                                                                                                                              ]
                                                                                                                                            )
                                                                                                                                          ]
                                                                                                                                          (abs
                                                                                                                                            dead
                                                                                                                                            (type)
                                                                                                                                            False
                                                                                                                                          )
                                                                                                                                        ]
                                                                                                                                        (all
                                                                                                                                          dead
                                                                                                                                          (type)
                                                                                                                                          dead
                                                                                                                                        )
                                                                                                                                      }
                                                                                                                                    )
                                                                                                                                  ]
                                                                                                                                  (abs
                                                                                                                                    dead
                                                                                                                                    (type)
                                                                                                                                    [
                                                                                                                                      [
                                                                                                                                        [
                                                                                                                                          {
                                                                                                                                            fOrdUpperBound0_c
                                                                                                                                            (con
                                                                                                                                              integer
                                                                                                                                            )
                                                                                                                                          }
                                                                                                                                          w
                                                                                                                                        ]
                                                                                                                                        ww
                                                                                                                                      ]
                                                                                                                                      ww
                                                                                                                                    ]
                                                                                                                                  )
                                                                                                                                ]
                                                                                                                                (all
                                                                                                                                  dead
                                                                                                                                  (type)
                                                                                                                                  dead
                                                                                                                                )
                                                                                                                              }
                                                                                                                            )
                                                                                                                          ]
                                                                                                                          (abs
                                                                                                                            dead
                                                                                                                            (type)
                                                                                                                            False
                                                                                                                          )
                                                                                                                        ]
                                                                                                                        (abs
                                                                                                                          dead
                                                                                                                          (type)
                                                                                                                          [
                                                                                                                            [
                                                                                                                              [
                                                                                                                                {
                                                                                                                                  fOrdUpperBound0_c
                                                                                                                                  (con
                                                                                                                                    integer
                                                                                                                                  )
                                                                                                                                }
                                                                                                                                w
                                                                                                                              ]
                                                                                                                              ww
                                                                                                                            ]
                                                                                                                            ww
                                                                                                                          ]
                                                                                                                        )
                                                                                                                      ]
                                                                                                                      (all
                                                                                                                        dead
                                                                                                                        (type)
                                                                                                                        dead
                                                                                                                      )
                                                                                                                    }
                                                                                                                  )
                                                                                                                )
                                                                                                              )
                                                                                                            )
                                                                                                          )
                                                                                                        )
                                                                                                      )
                                                                                                      ww
                                                                                                    ]
                                                                                                    ww
                                                                                                  ]
                                                                                                  ww
                                                                                                ]
                                                                                                ww
                                                                                              ]
                                                                                              ww
                                                                                            ]
                                                                                            ww
                                                                                          ]
                                                                                        ]
                                                                                        (all
                                                                                          dead
                                                                                          (type)
                                                                                          Bool
                                                                                        )
                                                                                      }
                                                                                      (abs
                                                                                        dead
                                                                                        (type)
                                                                                        [
                                                                                          [
                                                                                            wtxSignedBy
                                                                                            ww
                                                                                          ]
                                                                                          [
                                                                                            {
                                                                                              [
                                                                                                Campaign_match
                                                                                                c
                                                                                              ]
                                                                                              (con
                                                                                                bytestring
                                                                                              )
                                                                                            }
                                                                                            (lam
                                                                                              ds
                                                                                              (con
                                                                                                integer
                                                                                              )
                                                                                              (lam
                                                                                                ds
                                                                                                (con
                                                                                                  integer
                                                                                                )
                                                                                                (lam
                                                                                                  ds
                                                                                                  (con
                                                                                                    bytestring
                                                                                                  )
                                                                                                  ds
                                                                                                )
                                                                                              )
                                                                                            )
                                                                                          ]
                                                                                        ]
                                                                                      )
                                                                                    ]
                                                                                    (abs
                                                                                      dead
                                                                                      (type)
                                                                                      False
                                                                                    )
                                                                                  ]
                                                                                  (all
                                                                                    dead
                                                                                    (type)
                                                                                    dead
                                                                                  )
                                                                                }
                                                                              )
                                                                            )
                                                                          ]
                                                                        )
                                                                      )
                                                                    ]
                                                                  )
                                                                )
                                                              ]
                                                            )
                                                          )
                                                        ]
                                                      )
                                                    )
                                                  )
                                                )
                                              )
                                            )
                                          )
                                        )
                                      )
                                    )
                                  ]
                                )
                              ]
                              (abs
                                dead
                                (type)
                                [
                                  { [ TxInfo_match ds ] Bool }
                                  (lam
                                    ww
                                    [ List TxInInfo ]
                                    (lam
                                      ww
                                      [ List TxOut ]
                                      (lam
                                        ww
                                        [
                                          [
                                            (lam
                                              k
                                              (type)
                                              (lam
                                                v
                                                (type)
                                                [ List [ [ Tuple2 k ] v ] ]
                                              )
                                            )
                                            (con bytestring)
                                          ]
                                          [
                                            [
                                              (lam
                                                k
                                                (type)
                                                (lam
                                                  v
                                                  (type)
                                                  [ List [ [ Tuple2 k ] v ] ]
                                                )
                                              )
                                              (con bytestring)
                                            ]
                                            (con integer)
                                          ]
                                        ]
                                        (lam
                                          ww
                                          [
                                            [
                                              (lam
                                                k
                                                (type)
                                                (lam
                                                  v
                                                  (type)
                                                  [ List [ [ Tuple2 k ] v ] ]
                                                )
                                              )
                                              (con bytestring)
                                            ]
                                            [
                                              [
                                                (lam
                                                  k
                                                  (type)
                                                  (lam
                                                    v
                                                    (type)
                                                    [ List [ [ Tuple2 k ] v ] ]
                                                  )
                                                )
                                                (con bytestring)
                                              ]
                                              (con integer)
                                            ]
                                          ]
                                          (lam
                                            ww
                                            [ List DCert ]
                                            (lam
                                              ww
                                              [
                                                List
                                                [
                                                  [ Tuple2 StakingCredential ]
                                                  (con integer)
                                                ]
                                              ]
                                              (lam
                                                ww
                                                [ Interval (con integer) ]
                                                (lam
                                                  ww
                                                  [ List (con bytestring) ]
                                                  (lam
                                                    ww
                                                    [
                                                      List
                                                      [
                                                        [
                                                          Tuple2
                                                          (con bytestring)
                                                        ]
                                                        (con data)
                                                      ]
                                                    ]
                                                    (lam
                                                      ww
                                                      (con bytestring)
                                                      [
                                                        {
                                                          [
                                                            {
                                                              Interval_match
                                                              (con integer)
                                                            }
                                                            ww
                                                          ]
                                                          Bool
                                                        }
                                                        (lam
                                                          ww
                                                          [
                                                            LowerBound
                                                            (con integer)
                                                          ]
                                                          (lam
                                                            ww
                                                            [
                                                              UpperBound
                                                              (con integer)
                                                            ]
                                                            [
                                                              {
                                                                [
                                                                  {
                                                                    LowerBound_match
                                                                    (con
                                                                      integer
                                                                    )
                                                                  }
                                                                  ww
                                                                ]
                                                                Bool
                                                              }
                                                              (lam
                                                                ww
                                                                [
                                                                  Extended
                                                                  (con integer)
                                                                ]
                                                                (lam
                                                                  ww
                                                                  Bool
                                                                  {
                                                                    [
                                                                      [
                                                                        [
                                                                          {
                                                                            [
                                                                              Ordering_match
                                                                              [
                                                                                [
                                                                                  [
                                                                                    {
                                                                                      hull_ccompare
                                                                                      (con
                                                                                        integer
                                                                                      )
                                                                                    }
                                                                                    fOrdPOSIXTime
                                                                                  ]
                                                                                  [
                                                                                    {
                                                                                      Finite
                                                                                      (con
                                                                                        integer
                                                                                      )
                                                                                    }
                                                                                    [
                                                                                      {
                                                                                        [
                                                                                          Campaign_match
                                                                                          c
                                                                                        ]
                                                                                        (con
                                                                                          integer
                                                                                        )
                                                                                      }
                                                                                      (lam
                                                                                        ds
                                                                                        (con
                                                                                          integer
                                                                                        )
                                                                                        (lam
                                                                                          ds
                                                                                          (con
                                                                                            integer
                                                                                          )
                                                                                          (lam
                                                                                            ds
                                                                                            (con
                                                                                              bytestring
                                                                                            )
                                                                                            ds
                                                                                          )
                                                                                        )
                                                                                      )
                                                                                    ]
                                                                                  ]
                                                                                ]
                                                                                ww
                                                                              ]
                                                                            ]
                                                                            (all
                                                                              dead
                                                                              (type)
                                                                              Bool
                                                                            )
                                                                          }
                                                                          (abs
                                                                            dead
                                                                            (type)
                                                                            {
                                                                              [
                                                                                [
                                                                                  {
                                                                                    [
                                                                                      Bool_match
                                                                                      ww
                                                                                    ]
                                                                                    (all
                                                                                      dead
                                                                                      (type)
                                                                                      Bool
                                                                                    )
                                                                                  }
                                                                                  (abs
                                                                                    dead
                                                                                    (type)
                                                                                    [
                                                                                      {
                                                                                        [
                                                                                          {
                                                                                            UpperBound_match
                                                                                            (con
                                                                                              integer
                                                                                            )
                                                                                          }
                                                                                          ww
                                                                                        ]
                                                                                        Bool
                                                                                      }
                                                                                      (lam
                                                                                        ww
                                                                                        [
                                                                                          Extended
                                                                                          (con
                                                                                            integer
                                                                                          )
                                                                                        ]
                                                                                        (lam
                                                                                          ww
                                                                                          Bool
                                                                                          {
                                                                                            [
                                                                                              [
                                                                                                [
                                                                                                  {
                                                                                                    [
                                                                                                      {
                                                                                                        Extended_match
                                                                                                        (con
                                                                                                          integer
                                                                                                        )
                                                                                                      }
                                                                                                      ww
                                                                                                    ]
                                                                                                    (all
                                                                                                      dead
                                                                                                      (type)
                                                                                                      Bool
                                                                                                    )
                                                                                                  }
                                                                                                  (lam
                                                                                                    default_arg0
                                                                                                    (con
                                                                                                      integer
                                                                                                    )
                                                                                                    (abs
                                                                                                      dead
                                                                                                      (type)
                                                                                                      {
                                                                                                        [
                                                                                                          [
                                                                                                            [
                                                                                                              {
                                                                                                                [
                                                                                                                  {
                                                                                                                    Extended_match
                                                                                                                    (con
                                                                                                                      integer
                                                                                                                    )
                                                                                                                  }
                                                                                                                  ww
                                                                                                                ]
                                                                                                                (all
                                                                                                                  dead
                                                                                                                  (type)
                                                                                                                  Bool
                                                                                                                )
                                                                                                              }
                                                                                                              (lam
                                                                                                                default_arg0
                                                                                                                (con
                                                                                                                  integer
                                                                                                                )
                                                                                                                (abs
                                                                                                                  dead
                                                                                                                  (type)
                                                                                                                  [
                                                                                                                    [
                                                                                                                      wtxSignedBy
                                                                                                                      ww
                                                                                                                    ]
                                                                                                                    con
                                                                                                                  ]
                                                                                                                )
                                                                                                              )
                                                                                                            ]
                                                                                                            (abs
                                                                                                              dead
                                                                                                              (type)
                                                                                                              [
                                                                                                                [
                                                                                                                  wtxSignedBy
                                                                                                                  ww
                                                                                                                ]
                                                                                                                con
                                                                                                              ]
                                                                                                            )
                                                                                                          ]
                                                                                                          (abs
                                                                                                            dead
                                                                                                            (type)
                                                                                                            [
                                                                                                              [
                                                                                                                wtxSignedBy
                                                                                                                ww
                                                                                                              ]
                                                                                                              con
                                                                                                            ]
                                                                                                          )
                                                                                                        ]
                                                                                                        (all
                                                                                                          dead
                                                                                                          (type)
                                                                                                          dead
                                                                                                        )
                                                                                                      }
                                                                                                    )
                                                                                                  )
                                                                                                ]
                                                                                                (abs
                                                                                                  dead
                                                                                                  (type)
                                                                                                  [
                                                                                                    [
                                                                                                      wtxSignedBy
                                                                                                      ww
                                                                                                    ]
                                                                                                    con
                                                                                                  ]
                                                                                                )
                                                                                              ]
                                                                                              (abs
                                                                                                dead
                                                                                                (type)
                                                                                                {
                                                                                                  [
                                                                                                    [
                                                                                                      [
                                                                                                        {
                                                                                                          [
                                                                                                            {
                                                                                                              Extended_match
                                                                                                              (con
                                                                                                                integer
                                                                                                              )
                                                                                                            }
                                                                                                            ww
                                                                                                          ]
                                                                                                          (all
                                                                                                            dead
                                                                                                            (type)
                                                                                                            Bool
                                                                                                          )
                                                                                                        }
                                                                                                        (lam
                                                                                                          default_arg0
                                                                                                          (con
                                                                                                            integer
                                                                                                          )
                                                                                                          (abs
                                                                                                            dead
                                                                                                            (type)
                                                                                                            [
                                                                                                              [
                                                                                                                wtxSignedBy
                                                                                                                ww
                                                                                                              ]
                                                                                                              con
                                                                                                            ]
                                                                                                          )
                                                                                                        )
                                                                                                      ]
                                                                                                      (abs
                                                                                                        dead
                                                                                                        (type)
                                                                                                        [
                                                                                                          [
                                                                                                            wtxSignedBy
                                                                                                            ww
                                                                                                          ]
                                                                                                          con
                                                                                                        ]
                                                                                                      )
                                                                                                    ]
                                                                                                    (abs
                                                                                                      dead
                                                                                                      (type)
                                                                                                      [
                                                                                                        [
                                                                                                          wtxSignedBy
                                                                                                          ww
                                                                                                        ]
                                                                                                        con
                                                                                                      ]
                                                                                                    )
                                                                                                  ]
                                                                                                  (all
                                                                                                    dead
                                                                                                    (type)
                                                                                                    dead
                                                                                                  )
                                                                                                }
                                                                                              )
                                                                                            ]
                                                                                            (all
                                                                                              dead
                                                                                              (type)
                                                                                              dead
                                                                                            )
                                                                                          }
                                                                                        )
                                                                                      )
                                                                                    ]
                                                                                  )
                                                                                ]
                                                                                (abs
                                                                                  dead
                                                                                  (type)
                                                                                  [
                                                                                    {
                                                                                      [
                                                                                        {
                                                                                          UpperBound_match
                                                                                          (con
                                                                                            integer
                                                                                          )
                                                                                        }
                                                                                        ww
                                                                                      ]
                                                                                      Bool
                                                                                    }
                                                                                    (lam
                                                                                      ww
                                                                                      [
                                                                                        Extended
                                                                                        (con
                                                                                          integer
                                                                                        )
                                                                                      ]
                                                                                      (lam
                                                                                        ww
                                                                                        Bool
                                                                                        {
                                                                                          [
                                                                                            [
                                                                                              [
                                                                                                {
                                                                                                  [
                                                                                                    {
                                                                                                      Extended_match
                                                                                                      (con
                                                                                                        integer
                                                                                                      )
                                                                                                    }
                                                                                                    ww
                                                                                                  ]
                                                                                                  (all
                                                                                                    dead
                                                                                                    (type)
                                                                                                    Bool
                                                                                                  )
                                                                                                }
                                                                                                (lam
                                                                                                  default_arg0
                                                                                                  (con
                                                                                                    integer
                                                                                                  )
                                                                                                  (abs
                                                                                                    dead
                                                                                                    (type)
                                                                                                    {
                                                                                                      [
                                                                                                        [
                                                                                                          [
                                                                                                            {
                                                                                                              [
                                                                                                                {
                                                                                                                  Extended_match
                                                                                                                  (con
                                                                                                                    integer
                                                                                                                  )
                                                                                                                }
                                                                                                                ww
                                                                                                              ]
                                                                                                              (all
                                                                                                                dead
                                                                                                                (type)
                                                                                                                Bool
                                                                                                              )
                                                                                                            }
                                                                                                            (lam
                                                                                                              default_arg0
                                                                                                              (con
                                                                                                                integer
                                                                                                              )
                                                                                                              (abs
                                                                                                                dead
                                                                                                                (type)
                                                                                                                [
                                                                                                                  [
                                                                                                                    wtxSignedBy
                                                                                                                    ww
                                                                                                                  ]
                                                                                                                  con
                                                                                                                ]
                                                                                                              )
                                                                                                            )
                                                                                                          ]
                                                                                                          (abs
                                                                                                            dead
                                                                                                            (type)
                                                                                                            [
                                                                                                              [
                                                                                                                wtxSignedBy
                                                                                                                ww
                                                                                                              ]
                                                                                                              con
                                                                                                            ]
                                                                                                          )
                                                                                                        ]
                                                                                                        (abs
                                                                                                          dead
                                                                                                          (type)
                                                                                                          [
                                                                                                            [
                                                                                                              wtxSignedBy
                                                                                                              ww
                                                                                                            ]
                                                                                                            con
                                                                                                          ]
                                                                                                        )
                                                                                                      ]
                                                                                                      (all
                                                                                                        dead
                                                                                                        (type)
                                                                                                        dead
                                                                                                      )
                                                                                                    }
                                                                                                  )
                                                                                                )
                                                                                              ]
                                                                                              (abs
                                                                                                dead
                                                                                                (type)
                                                                                                [
                                                                                                  [
                                                                                                    wtxSignedBy
                                                                                                    ww
                                                                                                  ]
                                                                                                  con
                                                                                                ]
                                                                                              )
                                                                                            ]
                                                                                            (abs
                                                                                              dead
                                                                                              (type)
                                                                                              {
                                                                                                [
                                                                                                  [
                                                                                                    [
                                                                                                      {
                                                                                                        [
                                                                                                          {
                                                                                                            Extended_match
                                                                                                            (con
                                                                                                              integer
                                                                                                            )
                                                                                                          }
                                                                                                          ww
                                                                                                        ]
                                                                                                        (all
                                                                                                          dead
                                                                                                          (type)
                                                                                                          Bool
                                                                                                        )
                                                                                                      }
                                                                                                      (lam
                                                                                                        default_arg0
                                                                                                        (con
                                                                                                          integer
                                                                                                        )
                                                                                                        (abs
                                                                                                          dead
                                                                                                          (type)
                                                                                                          [
                                                                                                            [
                                                                                                              wtxSignedBy
                                                                                                              ww
                                                                                                            ]
                                                                                                            con
                                                                                                          ]
                                                                                                        )
                                                                                                      )
                                                                                                    ]
                                                                                                    (abs
                                                                                                      dead
                                                                                                      (type)
                                                                                                      [
                                                                                                        [
                                                                                                          wtxSignedBy
                                                                                                          ww
                                                                                                        ]
                                                                                                        con
                                                                                                      ]
                                                                                                    )
                                                                                                  ]
                                                                                                  (abs
                                                                                                    dead
                                                                                                    (type)
                                                                                                    [
                                                                                                      [
                                                                                                        wtxSignedBy
                                                                                                        ww
                                                                                                      ]
                                                                                                      con
                                                                                                    ]
                                                                                                  )
                                                                                                ]
                                                                                                (all
                                                                                                  dead
                                                                                                  (type)
                                                                                                  dead
                                                                                                )
                                                                                              }
                                                                                            )
                                                                                          ]
                                                                                          (all
                                                                                            dead
                                                                                            (type)
                                                                                            dead
                                                                                          )
                                                                                        }
                                                                                      )
                                                                                    )
                                                                                  ]
                                                                                )
                                                                              ]
                                                                              (all
                                                                                dead
                                                                                (type)
                                                                                dead
                                                                              )
                                                                            }
                                                                          )
                                                                        ]
                                                                        (abs
                                                                          dead
                                                                          (type)
                                                                          False
                                                                        )
                                                                      ]
                                                                      (abs
                                                                        dead
                                                                        (type)
                                                                        [
                                                                          {
                                                                            [
                                                                              {
                                                                                UpperBound_match
                                                                                (con
                                                                                  integer
                                                                                )
                                                                              }
                                                                              ww
                                                                            ]
                                                                            Bool
                                                                          }
                                                                          (lam
                                                                            ww
                                                                            [
                                                                              Extended
                                                                              (con
                                                                                integer
                                                                              )
                                                                            ]
                                                                            (lam
                                                                              ww
                                                                              Bool
                                                                              {
                                                                                [
                                                                                  [
                                                                                    [
                                                                                      {
                                                                                        [
                                                                                          {
                                                                                            Extended_match
                                                                                            (con
                                                                                              integer
                                                                                            )
                                                                                          }
                                                                                          ww
                                                                                        ]
                                                                                        (all
                                                                                          dead
                                                                                          (type)
                                                                                          Bool
                                                                                        )
                                                                                      }
                                                                                      (lam
                                                                                        default_arg0
                                                                                        (con
                                                                                          integer
                                                                                        )
                                                                                        (abs
                                                                                          dead
                                                                                          (type)
                                                                                          {
                                                                                            [
                                                                                              [
                                                                                                [
                                                                                                  {
                                                                                                    [
                                                                                                      {
                                                                                                        Extended_match
                                                                                                        (con
                                                                                                          integer
                                                                                                        )
                                                                                                      }
                                                                                                      ww
                                                                                                    ]
                                                                                                    (all
                                                                                                      dead
                                                                                                      (type)
                                                                                                      Bool
                                                                                                    )
                                                                                                  }
                                                                                                  (lam
                                                                                                    default_arg0
                                                                                                    (con
                                                                                                      integer
                                                                                                    )
                                                                                                    (abs
                                                                                                      dead
                                                                                                      (type)
                                                                                                      [
                                                                                                        [
                                                                                                          wtxSignedBy
                                                                                                          ww
                                                                                                        ]
                                                                                                        con
                                                                                                      ]
                                                                                                    )
                                                                                                  )
                                                                                                ]
                                                                                                (abs
                                                                                                  dead
                                                                                                  (type)
                                                                                                  [
                                                                                                    [
                                                                                                      wtxSignedBy
                                                                                                      ww
                                                                                                    ]
                                                                                                    con
                                                                                                  ]
                                                                                                )
                                                                                              ]
                                                                                              (abs
                                                                                                dead
                                                                                                (type)
                                                                                                [
                                                                                                  [
                                                                                                    wtxSignedBy
                                                                                                    ww
                                                                                                  ]
                                                                                                  con
                                                                                                ]
                                                                                              )
                                                                                            ]
                                                                                            (all
                                                                                              dead
                                                                                              (type)
                                                                                              dead
                                                                                            )
                                                                                          }
                                                                                        )
                                                                                      )
                                                                                    ]
                                                                                    (abs
                                                                                      dead
                                                                                      (type)
                                                                                      [
                                                                                        [
                                                                                          wtxSignedBy
                                                                                          ww
                                                                                        ]
                                                                                        con
                                                                                      ]
                                                                                    )
                                                                                  ]
                                                                                  (abs
                                                                                    dead
                                                                                    (type)
                                                                                    {
                                                                                      [
                                                                                        [
                                                                                          [
                                                                                            {
                                                                                              [
                                                                                                {
                                                                                                  Extended_match
                                                                                                  (con
                                                                                                    integer
                                                                                                  )
                                                                                                }
                                                                                                ww
                                                                                              ]
                                                                                              (all
                                                                                                dead
                                                                                                (type)
                                                                                                Bool
                                                                                              )
                                                                                            }
                                                                                            (lam
                                                                                              default_arg0
                                                                                              (con
                                                                                                integer
                                                                                              )
                                                                                              (abs
                                                                                                dead
                                                                                                (type)
                                                                                                [
                                                                                                  [
                                                                                                    wtxSignedBy
                                                                                                    ww
                                                                                                  ]
                                                                                                  con
                                                                                                ]
                                                                                              )
                                                                                            )
                                                                                          ]
                                                                                          (abs
                                                                                            dead
                                                                                            (type)
                                                                                            [
                                                                                              [
                                                                                                wtxSignedBy
                                                                                                ww
                                                                                              ]
                                                                                              con
                                                                                            ]
                                                                                          )
                                                                                        ]
                                                                                        (abs
                                                                                          dead
                                                                                          (type)
                                                                                          [
                                                                                            [
                                                                                              wtxSignedBy
                                                                                              ww
                                                                                            ]
                                                                                            con
                                                                                          ]
                                                                                        )
                                                                                      ]
                                                                                      (all
                                                                                        dead
                                                                                        (type)
                                                                                        dead
                                                                                      )
                                                                                    }
                                                                                  )
                                                                                ]
                                                                                (all
                                                                                  dead
                                                                                  (type)
                                                                                  dead
                                                                                )
                                                                              }
                                                                            )
                                                                          )
                                                                        ]
                                                                      )
                                                                    ]
                                                                    (all
                                                                      dead
                                                                      (type)
                                                                      dead
                                                                    )
                                                                  }
                                                                )
                                                              )
                                                            ]
                                                          )
                                                        )
                                                      ]
                                                    )
                                                  )
                                                )
                                              )
                                            )
                                          )
                                        )
                                      )
                                    )
                                  )
                                ]
                              )
                            ]
                            (all dead (type) dead)
                          }
<<<<<<< HEAD
                          (abs
                            dead (type) [ [ txSignedBy txinfo ] contributor ]
                          )
                        ]
                        (abs dead (type) False)
                      ]
                      (all dead (type) dead)
                    }
                  )
                )
              )
            )
            (termbind
              (strict)
              (vardecl
                mkValidator
                (fun
                  Campaign
                  (fun
                    (con bytestring)
                    (fun CampaignAction (fun ScriptContext Bool))
                  )
                )
              )
              (lam
                c
                Campaign
                (lam
                  con
                  (con bytestring)
                  (lam
                    act
                    CampaignAction
                    (lam
                      ds
                      ScriptContext
                      [
                        { [ ScriptContext_match ds ] Bool }
                        (lam
                          ds
                          TxInfo
                          (lam
                            ds
                            ScriptPurpose
                            {
                              [
                                [
                                  {
                                    [ CampaignAction_match act ]
                                    (all dead (type) Bool)
                                  }
                                  (abs dead (type) [ [ validCollection c ] ds ])
                                ]
                                (abs
                                  dead (type) [ [ [ validRefund c ] con ] ds ]
                                )
                              ]
                              (all dead (type) dead)
                            }
                          )
=======
>>>>>>> f706a646
                        )
                      )
                    ]
                  )
                )
              )
            )
          )
        )
      )
    )
  )
)<|MERGE_RESOLUTION|>--- conflicted
+++ resolved
@@ -284,76 +284,6 @@
         )
         (datatypebind
           (datatype
-<<<<<<< HEAD
-            (tyvardecl Campaign (type))
-
-            Campaign_match
-            (vardecl
-              Campaign
-              (fun
-                (con integer)
-                (fun (con integer) (fun (con bytestring) Campaign))
-              )
-            )
-          )
-        )
-        (termbind
-          (strict)
-          (vardecl collectionRange (fun Campaign [ Interval (con integer) ]))
-          (lam
-            cmp
-            Campaign
-            [
-              [
-                { Interval (con integer) }
-                [
-                  [
-                    { LowerBound (con integer) }
-                    [
-                      { Finite (con integer) }
-                      [
-                        { [ Campaign_match cmp ] (con integer) }
-                        (lam
-                          ds
-                          (con integer)
-                          (lam ds (con integer) (lam ds (con bytestring) ds))
-                        )
-                      ]
-                    ]
-                  ]
-                  True
-                ]
-              ]
-              [
-                [
-                  { UpperBound (con integer) }
-                  [
-                    { Finite (con integer) }
-                    [
-                      [
-                        (builtin subtractInteger)
-                        [
-                          { [ Campaign_match cmp ] (con integer) }
-                          (lam
-                            ds
-                            (con integer)
-                            (lam ds (con integer) (lam ds (con bytestring) ds))
-                          )
-                        ]
-                      ]
-                      (con integer 1)
-                    ]
-                  ]
-                ]
-                True
-              ]
-            ]
-          )
-        )
-        (datatypebind
-          (datatype
-=======
->>>>>>> f706a646
             (tyvardecl Ordering (type))
 
             Ordering_match
@@ -590,29 +520,11 @@
                                           (abs
                                             dead
                                             (type)
-<<<<<<< HEAD
-                                            (let
-                                              (nonrec)
-                                              (termbind
-                                                (strict)
-                                                (vardecl
-                                                  fail
-                                                  (fun
-                                                    (all a (type) a) Ordering
-                                                  )
-                                                )
-                                                (lam
-                                                  ds
-                                                  (all a (type) a)
-                                                  {
-                                                    [
-=======
                                             {
                                               [
                                                 [
                                                   [
                                                     {
->>>>>>> f706a646
                                                       [
                                                         { Extended_match a } ds
                                                       ]
@@ -629,283 +541,6 @@
                                                             [
                                                               { compare a } dOrd
                                                             ]
-<<<<<<< HEAD
-                                                            (all
-                                                              dead
-                                                              (type)
-                                                              Ordering
-                                                            )
-                                                          }
-                                                          (lam
-                                                            default_arg0
-                                                            a
-                                                            (abs
-                                                              dead
-                                                              (type)
-                                                              {
-                                                                [
-                                                                  [
-                                                                    [
-                                                                      {
-                                                                        [
-                                                                          {
-                                                                            Extended_match
-                                                                            a
-                                                                          }
-                                                                          ds
-                                                                        ]
-                                                                        (all
-                                                                          dead
-                                                                          (type)
-                                                                          Ordering
-                                                                        )
-                                                                      }
-                                                                      (lam
-                                                                        l
-                                                                        a
-                                                                        (abs
-                                                                          dead
-                                                                          (type)
-                                                                          {
-                                                                            [
-                                                                              [
-                                                                                [
-                                                                                  {
-                                                                                    [
-                                                                                      {
-                                                                                        Extended_match
-                                                                                        a
-                                                                                      }
-                                                                                      ds
-                                                                                    ]
-                                                                                    (all
-                                                                                      dead
-                                                                                      (type)
-                                                                                      Ordering
-                                                                                    )
-                                                                                  }
-                                                                                  (lam
-                                                                                    r
-                                                                                    a
-                                                                                    (abs
-                                                                                      dead
-                                                                                      (type)
-                                                                                      [
-                                                                                        [
-                                                                                          [
-                                                                                            {
-                                                                                              compare
-                                                                                              a
-                                                                                            }
-                                                                                            dOrd
-                                                                                          ]
-                                                                                          l
-                                                                                        ]
-                                                                                        r
-                                                                                      ]
-                                                                                    )
-                                                                                  )
-                                                                                ]
-                                                                                (abs
-                                                                                  dead
-                                                                                  (type)
-                                                                                  [
-                                                                                    fail
-                                                                                    (abs
-                                                                                      e
-                                                                                      (type)
-                                                                                      (error
-                                                                                        e
-                                                                                      )
-                                                                                    )
-                                                                                  ]
-                                                                                )
-                                                                              ]
-                                                                              (abs
-                                                                                dead
-                                                                                (type)
-                                                                                [
-                                                                                  fail
-                                                                                  (abs
-                                                                                    e
-                                                                                    (type)
-                                                                                    (error
-                                                                                      e
-                                                                                    )
-                                                                                  )
-                                                                                ]
-                                                                              )
-                                                                            ]
-                                                                            (all
-                                                                              dead
-                                                                              (type)
-                                                                              dead
-                                                                            )
-                                                                          }
-                                                                        )
-                                                                      )
-                                                                    ]
-                                                                    (abs
-                                                                      dead
-                                                                      (type)
-                                                                      [
-                                                                        fail
-                                                                        (abs
-                                                                          e
-                                                                          (type)
-                                                                          (error
-                                                                            e
-                                                                          )
-                                                                        )
-                                                                      ]
-                                                                    )
-                                                                  ]
-                                                                  (abs
-                                                                    dead
-                                                                    (type)
-                                                                    GT
-                                                                  )
-                                                                ]
-                                                                (all
-                                                                  dead
-                                                                  (type)
-                                                                  dead
-                                                                )
-                                                              }
-                                                            )
-                                                          )
-                                                        ]
-                                                        (abs
-                                                          dead
-                                                          (type)
-                                                          {
-                                                            [
-                                                              [
-                                                                [
-                                                                  {
-                                                                    [
-                                                                      {
-                                                                        Extended_match
-                                                                        a
-                                                                      }
-                                                                      ds
-                                                                    ]
-                                                                    (all
-                                                                      dead
-                                                                      (type)
-                                                                      Ordering
-                                                                    )
-                                                                  }
-                                                                  (lam
-                                                                    l
-                                                                    a
-                                                                    (abs
-                                                                      dead
-                                                                      (type)
-                                                                      {
-                                                                        [
-                                                                          [
-                                                                            [
-                                                                              {
-                                                                                [
-                                                                                  {
-                                                                                    Extended_match
-                                                                                    a
-                                                                                  }
-                                                                                  ds
-                                                                                ]
-                                                                                (all
-                                                                                  dead
-                                                                                  (type)
-                                                                                  Ordering
-                                                                                )
-                                                                              }
-                                                                              (lam
-                                                                                r
-                                                                                a
-                                                                                (abs
-                                                                                  dead
-                                                                                  (type)
-                                                                                  [
-                                                                                    [
-                                                                                      [
-                                                                                        {
-                                                                                          compare
-                                                                                          a
-                                                                                        }
-                                                                                        dOrd
-                                                                                      ]
-                                                                                      l
-                                                                                    ]
-                                                                                    r
-                                                                                  ]
-                                                                                )
-                                                                              )
-                                                                            ]
-                                                                            (abs
-                                                                              dead
-                                                                              (type)
-                                                                              [
-                                                                                fail
-                                                                                (abs
-                                                                                  e
-                                                                                  (type)
-                                                                                  (error
-                                                                                    e
-                                                                                  )
-                                                                                )
-                                                                              ]
-                                                                            )
-                                                                          ]
-                                                                          (abs
-                                                                            dead
-                                                                            (type)
-                                                                            [
-                                                                              fail
-                                                                              (abs
-                                                                                e
-                                                                                (type)
-                                                                                (error
-                                                                                  e
-                                                                                )
-                                                                              )
-                                                                            ]
-                                                                          )
-                                                                        ]
-                                                                        (all
-                                                                          dead
-                                                                          (type)
-                                                                          dead
-                                                                        )
-                                                                      }
-                                                                    )
-                                                                  )
-                                                                ]
-                                                                (abs
-                                                                  dead
-                                                                  (type)
-                                                                  [
-                                                                    fail
-                                                                    (abs
-                                                                      e
-                                                                      (type)
-                                                                      (error e)
-                                                                    )
-                                                                  ]
-                                                                )
-                                                              ]
-                                                              (abs
-                                                                dead (type) GT
-                                                              )
-                                                            ]
-                                                            (all
-                                                              dead (type) dead
-                                                            )
-                                                          }
-                                                        )
-                                                      ]
-                                                      (abs dead (type) LT)
-=======
                                                             l
                                                           ]
                                                           r
@@ -919,7 +554,6 @@
                                                     [
                                                       fail
                                                       (abs e (type) (error e))
->>>>>>> f706a646
                                                     ]
                                                   )
                                                 ]
@@ -992,534 +626,8 @@
                                                 {
                                                   [
                                                     [
-<<<<<<< HEAD
-                                                      {
-                                                        [
-                                                          { Extended_match a }
-                                                          ds
-                                                        ]
-                                                        (all
-                                                          dead (type) Ordering
-                                                        )
-                                                      }
-                                                      (lam
-                                                        default_arg0
-                                                        a
-                                                        (abs
-                                                          dead
-                                                          (type)
-=======
                                                       [
                                                         {
->>>>>>> f706a646
-                                                          [
-                                                            { Extended_match a }
-                                                            ds
-                                                          ]
-                                                          (all
-                                                            dead (type) Ordering
-                                                          )
-                                                        }
-                                                        (lam
-                                                          r
-                                                          a
-                                                          (abs
-                                                            dead
-                                                            (type)
-                                                            [
-                                                              [
-                                                                [
-                                                                  { compare a }
-                                                                  dOrd
-                                                                ]
-                                                                l
-                                                              ]
-                                                              r
-                                                            ]
-                                                          )
-                                                        )
-                                                      ]
-                                                      (abs
-                                                        dead
-                                                        (type)
-                                                        [
-                                                          fail
-                                                          (abs
-                                                            e (type) (error e)
-                                                          )
-                                                        ]
-                                                      )
-                                                    ]
-                                                    (abs
-                                                      dead
-                                                      (type)
-                                                      [
-                                                        fail
-                                                        (abs e (type) (error e))
-                                                      ]
-                                                    )
-                                                  ]
-<<<<<<< HEAD
-                                                  (abs
-                                                    dead
-                                                    (type)
-                                                    {
-                                                      [
-                                                        [
-                                                          [
-                                                            {
-                                                              [
-                                                                {
-                                                                  Extended_match
-                                                                  a
-                                                                }
-                                                                ds
-                                                              ]
-                                                              (all
-                                                                dead
-                                                                (type)
-                                                                Ordering
-                                                              )
-                                                            }
-                                                            (lam
-                                                              default_arg0
-                                                              a
-                                                              (abs
-                                                                dead
-                                                                (type)
-                                                                [
-                                                                  fail
-                                                                  (abs
-                                                                    e
-                                                                    (type)
-                                                                    (error e)
-                                                                  )
-                                                                ]
-                                                              )
-                                                            )
-                                                          ]
-                                                          (abs
-                                                            dead
-                                                            (type)
-                                                            [
-                                                              fail
-                                                              (abs
-                                                                e
-                                                                (type)
-                                                                (error e)
-                                                              )
-                                                            ]
-                                                          )
-                                                        ]
-                                                        (abs dead (type) EQ)
-                                                      ]
-                                                      (all dead (type) dead)
-                                                    }
-                                                  )
-                                                ]
-                                                (all dead (type) dead)
-                                              }
-=======
-                                                  (all dead (type) dead)
-                                                }
-                                              )
->>>>>>> f706a646
-                                            )
-                                          ]
-                                          (abs
-                                            dead
-                                            (type)
-                                            [ fail (abs e (type) (error e)) ]
-                                          )
-                                        ]
-                                        (abs dead (type) GT)
-                                      ]
-                                      (all dead (type) dead)
-                                    }
-                                  )
-                                )
-                              ]
-                              (abs
-                                dead
-                                (type)
-                                {
-                                  [
-                                    [
-                                      [
-                                        {
-                                          [ { Extended_match a } ds ]
-                                          (all dead (type) Ordering)
-                                        }
-                                        (lam
-                                          l
-                                          a
-                                          (abs
-                                            dead
-                                            (type)
-                                            {
-                                              [
-                                                [
-                                                  [
-                                                    {
-                                                      [
-                                                        { Extended_match a } ds
-                                                      ]
-                                                      (all dead (type) Ordering)
-                                                    }
-                                                    (lam
-                                                      r
-                                                      a
-                                                      (abs
-                                                        dead
-                                                        (type)
-                                                        [
-                                                          [
-                                                            [
-<<<<<<< HEAD
-                                                              [
-                                                                {
-                                                                  [
-                                                                    {
-                                                                      Extended_match
-                                                                      a
-                                                                    }
-                                                                    ds
-                                                                  ]
-                                                                  (all
-                                                                    dead
-                                                                    (type)
-                                                                    Ordering
-                                                                  )
-                                                                }
-                                                                (lam
-                                                                  l
-                                                                  a
-                                                                  (abs
-                                                                    dead
-                                                                    (type)
-                                                                    {
-                                                                      [
-                                                                        [
-                                                                          [
-                                                                            {
-                                                                              [
-                                                                                {
-                                                                                  Extended_match
-                                                                                  a
-                                                                                }
-                                                                                ds
-                                                                              ]
-                                                                              (all
-                                                                                dead
-                                                                                (type)
-                                                                                Ordering
-                                                                              )
-                                                                            }
-                                                                            (lam
-                                                                              r
-                                                                              a
-                                                                              (abs
-                                                                                dead
-                                                                                (type)
-                                                                                [
-                                                                                  [
-                                                                                    [
-                                                                                      {
-                                                                                        compare
-                                                                                        a
-                                                                                      }
-                                                                                      dOrd
-                                                                                    ]
-                                                                                    l
-                                                                                  ]
-                                                                                  r
-                                                                                ]
-                                                                              )
-                                                                            )
-                                                                          ]
-                                                                          (abs
-                                                                            dead
-                                                                            (type)
-                                                                            [
-                                                                              fail
-                                                                              (abs
-                                                                                e
-                                                                                (type)
-                                                                                (error
-                                                                                  e
-                                                                                )
-                                                                              )
-                                                                            ]
-                                                                          )
-                                                                        ]
-                                                                        (abs
-                                                                          dead
-                                                                          (type)
-                                                                          [
-                                                                            fail
-                                                                            (abs
-                                                                              e
-                                                                              (type)
-                                                                              (error
-                                                                                e
-                                                                              )
-                                                                            )
-                                                                          ]
-                                                                        )
-                                                                      ]
-                                                                      (all
-                                                                        dead
-                                                                        (type)
-                                                                        dead
-                                                                      )
-                                                                    }
-                                                                  )
-                                                                )
-                                                              ]
-                                                              (abs
-                                                                dead
-                                                                (type)
-                                                                [
-                                                                  fail
-                                                                  (abs
-                                                                    e
-                                                                    (type)
-                                                                    (error e)
-                                                                  )
-                                                                ]
-                                                              )
-=======
-                                                              { compare a } dOrd
->>>>>>> f706a646
-                                                            ]
-                                                            l
-                                                          ]
-                                                          r
-                                                        ]
-                                                      )
-                                                    )
-                                                  ]
-                                                  (abs
-                                                    dead
-                                                    (type)
-<<<<<<< HEAD
-                                                    {
-                                                      [
-                                                        [
-                                                          [
-                                                            {
-                                                              [
-                                                                {
-                                                                  Extended_match
-                                                                  a
-                                                                }
-                                                                ds
-                                                              ]
-                                                              (all
-                                                                dead
-                                                                (type)
-                                                                Ordering
-                                                              )
-                                                            }
-                                                            (lam
-                                                              l
-                                                              a
-                                                              (abs
-                                                                dead
-                                                                (type)
-                                                                {
-                                                                  [
-                                                                    [
-                                                                      [
-                                                                        {
-                                                                          [
-                                                                            {
-                                                                              Extended_match
-                                                                              a
-                                                                            }
-                                                                            ds
-                                                                          ]
-                                                                          (all
-                                                                            dead
-                                                                            (type)
-                                                                            Ordering
-                                                                          )
-                                                                        }
-                                                                        (lam
-                                                                          r
-                                                                          a
-                                                                          (abs
-                                                                            dead
-                                                                            (type)
-                                                                            [
-                                                                              [
-                                                                                [
-                                                                                  {
-                                                                                    compare
-                                                                                    a
-                                                                                  }
-                                                                                  dOrd
-                                                                                ]
-                                                                                l
-                                                                              ]
-                                                                              r
-                                                                            ]
-                                                                          )
-                                                                        )
-                                                                      ]
-                                                                      (abs
-                                                                        dead
-                                                                        (type)
-                                                                        [
-                                                                          fail
-                                                                          (abs
-                                                                            e
-                                                                            (type)
-                                                                            (error
-                                                                              e
-                                                                            )
-                                                                          )
-                                                                        ]
-                                                                      )
-                                                                    ]
-                                                                    (abs
-                                                                      dead
-                                                                      (type)
-                                                                      [
-                                                                        fail
-                                                                        (abs
-                                                                          e
-                                                                          (type)
-                                                                          (error
-                                                                            e
-                                                                          )
-                                                                        )
-                                                                      ]
-                                                                    )
-                                                                  ]
-                                                                  (all
-                                                                    dead
-                                                                    (type)
-                                                                    dead
-                                                                  )
-                                                                }
-                                                              )
-                                                            )
-                                                          ]
-                                                          (abs
-                                                            dead
-                                                            (type)
-                                                            [
-                                                              fail
-                                                              (abs
-                                                                e
-                                                                (type)
-                                                                (error e)
-                                                              )
-                                                            ]
-                                                          )
-                                                        ]
-                                                        (abs dead (type) GT)
-                                                      ]
-                                                      (all dead (type) dead)
-                                                    }
-=======
-                                                    [
-                                                      fail
-                                                      (abs e (type) (error e))
-                                                    ]
->>>>>>> f706a646
-                                                  )
-                                                ]
-                                                (abs
-                                                  dead
-                                                  (type)
-                                                  [
-                                                    fail
-                                                    (abs e (type) (error e))
-                                                  ]
-                                                )
-                                              ]
-                                              (all dead (type) dead)
-                                            }
-                                          )
-                                        )
-                                      ]
-                                      (abs
-                                        dead
-                                        (type)
-                                        [ fail (abs e (type) (error e)) ]
-                                      )
-                                    ]
-                                    (abs dead (type) GT)
-                                  ]
-                                  (all dead (type) dead)
-                                }
-                              )
-                            ]
-                            (abs dead (type) LT)
-                          ]
-                          (all dead (type) dead)
-                        }
-                      )
-                    )
-                    (termbind
-                      (strict)
-                      (vardecl fail (fun (all a (type) a) Ordering))
-                      (lam
-                        ds
-                        (all a (type) a)
-                        {
-                          [
-                            [
-                              [
-                                {
-                                  [ { Extended_match a } ds ]
-                                  (all dead (type) Ordering)
-                                }
-                                (lam
-                                  default_arg0
-                                  a
-                                  (abs
-                                    dead
-                                    (type)
-                                    {
-                                      [
-                                        [
-                                          [
-                                            {
-                                              [ { Extended_match a } ds ]
-                                              (all dead (type) Ordering)
-                                            }
-                                            (lam
-                                              l
-                                              a
-                                              (abs
-                                                dead
-                                                (type)
-                                                {
-                                                  [
-                                                    [
-<<<<<<< HEAD
-                                                      {
-                                                        [
-                                                          { Extended_match a }
-                                                          ds
-                                                        ]
-                                                        (all
-                                                          dead (type) Ordering
-                                                        )
-                                                      }
-                                                      (lam
-                                                        default_arg0
-                                                        a
-                                                        (abs
-                                                          dead
-                                                          (type)
-=======
-                                                      [
-                                                        {
->>>>>>> f706a646
                                                           [
                                                             { Extended_match a }
                                                             ds
@@ -1621,122 +729,7 @@
                                                         [
                                                           [
                                                             [
-<<<<<<< HEAD
-                                                              [
-                                                                {
-                                                                  [
-                                                                    {
-                                                                      Extended_match
-                                                                      a
-                                                                    }
-                                                                    ds
-                                                                  ]
-                                                                  (all
-                                                                    dead
-                                                                    (type)
-                                                                    Ordering
-                                                                  )
-                                                                }
-                                                                (lam
-                                                                  l
-                                                                  a
-                                                                  (abs
-                                                                    dead
-                                                                    (type)
-                                                                    {
-                                                                      [
-                                                                        [
-                                                                          [
-                                                                            {
-                                                                              [
-                                                                                {
-                                                                                  Extended_match
-                                                                                  a
-                                                                                }
-                                                                                ds
-                                                                              ]
-                                                                              (all
-                                                                                dead
-                                                                                (type)
-                                                                                Ordering
-                                                                              )
-                                                                            }
-                                                                            (lam
-                                                                              r
-                                                                              a
-                                                                              (abs
-                                                                                dead
-                                                                                (type)
-                                                                                [
-                                                                                  [
-                                                                                    [
-                                                                                      {
-                                                                                        compare
-                                                                                        a
-                                                                                      }
-                                                                                      dOrd
-                                                                                    ]
-                                                                                    l
-                                                                                  ]
-                                                                                  r
-                                                                                ]
-                                                                              )
-                                                                            )
-                                                                          ]
-                                                                          (abs
-                                                                            dead
-                                                                            (type)
-                                                                            [
-                                                                              fail
-                                                                              (abs
-                                                                                e
-                                                                                (type)
-                                                                                (error
-                                                                                  e
-                                                                                )
-                                                                              )
-                                                                            ]
-                                                                          )
-                                                                        ]
-                                                                        (abs
-                                                                          dead
-                                                                          (type)
-                                                                          [
-                                                                            fail
-                                                                            (abs
-                                                                              e
-                                                                              (type)
-                                                                              (error
-                                                                                e
-                                                                              )
-                                                                            )
-                                                                          ]
-                                                                        )
-                                                                      ]
-                                                                      (all
-                                                                        dead
-                                                                        (type)
-                                                                        dead
-                                                                      )
-                                                                    }
-                                                                  )
-                                                                )
-                                                              ]
-                                                              (abs
-                                                                dead
-                                                                (type)
-                                                                [
-                                                                  fail
-                                                                  (abs
-                                                                    e
-                                                                    (type)
-                                                                    (error e)
-                                                                  )
-                                                                ]
-                                                              )
-=======
                                                               { compare a } dOrd
->>>>>>> f706a646
                                                             ]
                                                             l
                                                           ]
@@ -1748,133 +741,10 @@
                                                   (abs
                                                     dead
                                                     (type)
-<<<<<<< HEAD
-                                                    {
-                                                      [
-                                                        [
-                                                          [
-                                                            {
-                                                              [
-                                                                {
-                                                                  Extended_match
-                                                                  a
-                                                                }
-                                                                ds
-                                                              ]
-                                                              (all
-                                                                dead
-                                                                (type)
-                                                                Ordering
-                                                              )
-                                                            }
-                                                            (lam
-                                                              l
-                                                              a
-                                                              (abs
-                                                                dead
-                                                                (type)
-                                                                {
-                                                                  [
-                                                                    [
-                                                                      [
-                                                                        {
-                                                                          [
-                                                                            {
-                                                                              Extended_match
-                                                                              a
-                                                                            }
-                                                                            ds
-                                                                          ]
-                                                                          (all
-                                                                            dead
-                                                                            (type)
-                                                                            Ordering
-                                                                          )
-                                                                        }
-                                                                        (lam
-                                                                          r
-                                                                          a
-                                                                          (abs
-                                                                            dead
-                                                                            (type)
-                                                                            [
-                                                                              [
-                                                                                [
-                                                                                  {
-                                                                                    compare
-                                                                                    a
-                                                                                  }
-                                                                                  dOrd
-                                                                                ]
-                                                                                l
-                                                                              ]
-                                                                              r
-                                                                            ]
-                                                                          )
-                                                                        )
-                                                                      ]
-                                                                      (abs
-                                                                        dead
-                                                                        (type)
-                                                                        [
-                                                                          fail
-                                                                          (abs
-                                                                            e
-                                                                            (type)
-                                                                            (error
-                                                                              e
-                                                                            )
-                                                                          )
-                                                                        ]
-                                                                      )
-                                                                    ]
-                                                                    (abs
-                                                                      dead
-                                                                      (type)
-                                                                      [
-                                                                        fail
-                                                                        (abs
-                                                                          e
-                                                                          (type)
-                                                                          (error
-                                                                            e
-                                                                          )
-                                                                        )
-                                                                      ]
-                                                                    )
-                                                                  ]
-                                                                  (all
-                                                                    dead
-                                                                    (type)
-                                                                    dead
-                                                                  )
-                                                                }
-                                                              )
-                                                            )
-                                                          ]
-                                                          (abs
-                                                            dead
-                                                            (type)
-                                                            [
-                                                              fail
-                                                              (abs
-                                                                e
-                                                                (type)
-                                                                (error e)
-                                                              )
-                                                            ]
-                                                          )
-                                                        ]
-                                                        (abs dead (type) GT)
-                                                      ]
-                                                      (all dead (type) dead)
-                                                    }
-=======
                                                     [
                                                       fail
                                                       (abs e (type) (error e))
                                                     ]
->>>>>>> f706a646
                                                   )
                                                 ]
                                                 (abs
@@ -1946,26 +816,198 @@
                                                 {
                                                   [
                                                     [
-<<<<<<< HEAD
-                                                      {
-                                                        [
-                                                          { Extended_match a }
-                                                          ds
-                                                        ]
-                                                        (all
-                                                          dead (type) Ordering
-                                                        )
-                                                      }
-                                                      (lam
-                                                        default_arg0
-                                                        a
-                                                        (abs
-                                                          dead
-                                                          (type)
-=======
                                                       [
                                                         {
->>>>>>> f706a646
+                                                          [
+                                                            { Extended_match a }
+                                                            ds
+                                                          ]
+                                                          (all
+                                                            dead (type) Ordering
+                                                          )
+                                                        }
+                                                        (lam
+                                                          r
+                                                          a
+                                                          (abs
+                                                            dead
+                                                            (type)
+                                                            [
+                                                              [
+                                                                [
+                                                                  { compare a }
+                                                                  dOrd
+                                                                ]
+                                                                l
+                                                              ]
+                                                              r
+                                                            ]
+                                                          )
+                                                        )
+                                                      ]
+                                                      (abs
+                                                        dead
+                                                        (type)
+                                                        [
+                                                          fail
+                                                          (abs
+                                                            e (type) (error e)
+                                                          )
+                                                        ]
+                                                      )
+                                                    ]
+                                                    (abs
+                                                      dead
+                                                      (type)
+                                                      [
+                                                        fail
+                                                        (abs e (type) (error e))
+                                                      ]
+                                                    )
+                                                  ]
+                                                  (all dead (type) dead)
+                                                }
+                                              )
+                                            )
+                                          ]
+                                          (abs
+                                            dead
+                                            (type)
+                                            [ fail (abs e (type) (error e)) ]
+                                          )
+                                        ]
+                                        (abs dead (type) GT)
+                                      ]
+                                      (all dead (type) dead)
+                                    }
+                                  )
+                                )
+                              ]
+                              (abs
+                                dead
+                                (type)
+                                {
+                                  [
+                                    [
+                                      [
+                                        {
+                                          [ { Extended_match a } ds ]
+                                          (all dead (type) Ordering)
+                                        }
+                                        (lam
+                                          l
+                                          a
+                                          (abs
+                                            dead
+                                            (type)
+                                            {
+                                              [
+                                                [
+                                                  [
+                                                    {
+                                                      [
+                                                        { Extended_match a } ds
+                                                      ]
+                                                      (all dead (type) Ordering)
+                                                    }
+                                                    (lam
+                                                      r
+                                                      a
+                                                      (abs
+                                                        dead
+                                                        (type)
+                                                        [
+                                                          [
+                                                            [
+                                                              { compare a } dOrd
+                                                            ]
+                                                            l
+                                                          ]
+                                                          r
+                                                        ]
+                                                      )
+                                                    )
+                                                  ]
+                                                  (abs
+                                                    dead
+                                                    (type)
+                                                    [
+                                                      fail
+                                                      (abs e (type) (error e))
+                                                    ]
+                                                  )
+                                                ]
+                                                (abs
+                                                  dead
+                                                  (type)
+                                                  [
+                                                    fail
+                                                    (abs e (type) (error e))
+                                                  ]
+                                                )
+                                              ]
+                                              (all dead (type) dead)
+                                            }
+                                          )
+                                        )
+                                      ]
+                                      (abs
+                                        dead
+                                        (type)
+                                        [ fail (abs e (type) (error e)) ]
+                                      )
+                                    ]
+                                    (abs dead (type) GT)
+                                  ]
+                                  (all dead (type) dead)
+                                }
+                              )
+                            ]
+                            (abs dead (type) LT)
+                          ]
+                          (all dead (type) dead)
+                        }
+                      )
+                    )
+                    (termbind
+                      (strict)
+                      (vardecl fail (fun (all a (type) a) Ordering))
+                      (lam
+                        ds
+                        (all a (type) a)
+                        {
+                          [
+                            [
+                              [
+                                {
+                                  [ { Extended_match a } ds ]
+                                  (all dead (type) Ordering)
+                                }
+                                (lam
+                                  default_arg0
+                                  a
+                                  (abs
+                                    dead
+                                    (type)
+                                    {
+                                      [
+                                        [
+                                          [
+                                            {
+                                              [ { Extended_match a } ds ]
+                                              (all dead (type) Ordering)
+                                            }
+                                            (lam
+                                              l
+                                              a
+                                              (abs
+                                                dead
+                                                (type)
+                                                {
+                                                  [
+                                                    [
+                                                      [
+                                                        {
                                                           [
                                                             { Extended_match a }
                                                             ds
@@ -2205,84 +1247,6 @@
                                                             (abs
                                                               dead
                                                               (type)
-<<<<<<< HEAD
-                                                              {
-                                                                [
-                                                                  [
-                                                                    [
-                                                                      {
-                                                                        [
-                                                                          {
-                                                                            Extended_match
-                                                                            a
-                                                                          }
-                                                                          ds
-                                                                        ]
-                                                                        (all
-                                                                          dead
-                                                                          (type)
-                                                                          Ordering
-                                                                        )
-                                                                      }
-                                                                      (lam
-                                                                        r
-                                                                        a
-                                                                        (abs
-                                                                          dead
-                                                                          (type)
-                                                                          [
-                                                                            [
-                                                                              [
-                                                                                {
-                                                                                  compare
-                                                                                  a
-                                                                                }
-                                                                                dOrd
-                                                                              ]
-                                                                              l
-                                                                            ]
-                                                                            r
-                                                                          ]
-                                                                        )
-                                                                      )
-                                                                    ]
-                                                                    (abs
-                                                                      dead
-                                                                      (type)
-                                                                      [
-                                                                        fail
-                                                                        (abs
-                                                                          e
-                                                                          (type)
-                                                                          (error
-                                                                            e
-                                                                          )
-                                                                        )
-                                                                      ]
-                                                                    )
-                                                                  ]
-                                                                  (abs
-                                                                    dead
-                                                                    (type)
-                                                                    [
-                                                                      fail
-                                                                      (abs
-                                                                        e
-                                                                        (type)
-                                                                        (error
-                                                                          e
-                                                                        )
-                                                                      )
-                                                                    ]
-                                                                  )
-                                                                ]
-                                                                (all
-                                                                  dead
-                                                                  (type)
-                                                                  dead
-                                                                )
-                                                              }
-=======
                                                               [
                                                                 fail
                                                                 (abs
@@ -2291,7 +1255,6 @@
                                                                   (error e)
                                                                 )
                                                               ]
->>>>>>> f706a646
                                                             )
                                                           )
                                                         ]
@@ -2311,8 +1274,6 @@
                                                     (all dead (type) dead)
                                                   }
                                                 )
-<<<<<<< HEAD
-=======
                                               ]
                                               (all dead (type) dead)
                                             }
@@ -2343,109 +1304,11 @@
                                                     (abs e (type) (error e))
                                                   ]
                                                 )
->>>>>>> f706a646
                                               )
                                             ]
                                             (abs
                                               dead
                                               (type)
-<<<<<<< HEAD
-                                              {
-                                                [
-                                                  [
-                                                    [
-                                                      {
-                                                        [
-                                                          { Extended_match a }
-                                                          ds
-                                                        ]
-                                                        (all
-                                                          dead (type) Ordering
-                                                        )
-                                                      }
-                                                      (lam
-                                                        l
-                                                        a
-                                                        (abs
-                                                          dead
-                                                          (type)
-                                                          {
-                                                            [
-                                                              [
-                                                                [
-                                                                  {
-                                                                    [
-                                                                      {
-                                                                        Extended_match
-                                                                        a
-                                                                      }
-                                                                      ds
-                                                                    ]
-                                                                    (all
-                                                                      dead
-                                                                      (type)
-                                                                      Ordering
-                                                                    )
-                                                                  }
-                                                                  (lam
-                                                                    r
-                                                                    a
-                                                                    (abs
-                                                                      dead
-                                                                      (type)
-                                                                      [
-                                                                        [
-                                                                          [
-                                                                            {
-                                                                              compare
-                                                                              a
-                                                                            }
-                                                                            dOrd
-                                                                          ]
-                                                                          l
-                                                                        ]
-                                                                        r
-                                                                      ]
-                                                                    )
-                                                                  )
-                                                                ]
-                                                                (abs
-                                                                  dead
-                                                                  (type)
-                                                                  [
-                                                                    fail
-                                                                    (abs
-                                                                      e
-                                                                      (type)
-                                                                      (error e)
-                                                                    )
-                                                                  ]
-                                                                )
-                                                              ]
-                                                              (abs
-                                                                dead
-                                                                (type)
-                                                                [
-                                                                  fail
-                                                                  (abs
-                                                                    e
-                                                                    (type)
-                                                                    (error e)
-                                                                  )
-                                                                ]
-                                                              )
-                                                            ]
-                                                            (all
-                                                              dead (type) dead
-                                                            )
-                                                          }
-                                                        )
-                                                      )
-                                                    ]
-                                                    (abs
-                                                      dead
-                                                      (type)
-=======
                                               [ fail (abs e (type) (error e)) ]
                                             )
                                           ]
@@ -2457,7 +1320,6 @@
                                                 [
                                                   [
                                                     {
->>>>>>> f706a646
                                                       [
                                                         { Extended_match a } ds
                                                       ]
@@ -2782,24 +1644,12 @@
             )
           )
         )
-<<<<<<< HEAD
-        (termbind
-          (strict)
-          (vardecl
-            contains
-            (all
-              a
-              (type)
-              (fun [ Ord a ] (fun [ Interval a ] (fun [ Interval a ] Bool)))
-            )
-=======
         (datatypebind
           (datatype
             (tyvardecl UTuple2 (fun (type) (fun (type) (type))))
             (tyvardecl a (type)) (tyvardecl b (type))
             UTuple2_match
             (vardecl UTuple2 (fun a (fun b [ [ UTuple2 a ] b ])))
->>>>>>> f706a646
           )
         )
         (termbind
@@ -2872,113 +1722,7 @@
                                             [
                                               [
                                                 [
-<<<<<<< HEAD
-                                                  {
-                                                    [
-                                                      Ordering_match
-                                                      [
-                                                        [
-                                                          [
-                                                            { hull_ccompare a }
-                                                            dOrd
-                                                          ]
-                                                          v
-                                                        ]
-                                                        v
-                                                      ]
-                                                    ]
-                                                    (all dead (type) Bool)
-                                                  }
-                                                  (abs
-                                                    dead
-                                                    (type)
-                                                    {
-                                                      [
-                                                        [
-                                                          {
-                                                            [ Bool_match in ]
-                                                            (all
-                                                              dead (type) Bool
-                                                            )
-                                                          }
-                                                          (abs
-                                                            dead
-                                                            (type)
-                                                            {
-                                                              [
-                                                                [
-                                                                  {
-                                                                    [
-                                                                      Bool_match
-                                                                      in
-                                                                    ]
-                                                                    (all
-                                                                      dead
-                                                                      (type)
-                                                                      Bool
-                                                                    )
-                                                                  }
-                                                                  (abs
-                                                                    dead
-                                                                    (type)
-                                                                    [
-                                                                      [
-                                                                        [
-                                                                          {
-                                                                            fOrdUpperBound0_c
-                                                                            a
-                                                                          }
-                                                                          dOrd
-                                                                        ]
-                                                                        h
-                                                                      ]
-                                                                      h
-                                                                    ]
-                                                                  )
-                                                                ]
-                                                                (abs
-                                                                  dead
-                                                                  (type)
-                                                                  False
-                                                                )
-                                                              ]
-                                                              (all
-                                                                dead (type) dead
-                                                              )
-                                                            }
-                                                          )
-                                                        ]
-                                                        (abs
-                                                          dead
-                                                          (type)
-                                                          [
-                                                            [
-                                                              [
-                                                                {
-                                                                  fOrdUpperBound0_c
-                                                                  a
-                                                                }
-                                                                dOrd
-                                                              ]
-                                                              h
-                                                            ]
-                                                            h
-                                                          ]
-                                                        )
-                                                      ]
-                                                      (all dead (type) dead)
-                                                    }
-                                                  )
-                                                ]
-                                                (abs dead (type) False)
-                                              ]
-                                              (abs
-                                                dead
-                                                (type)
-                                                [
-=======
                                                   { (builtin ifThenElse) Bool }
->>>>>>> f706a646
                                                   [
                                                     [
                                                       (builtin
@@ -3165,49 +1909,6 @@
             )
           )
         )
-<<<<<<< HEAD
-        (termbind
-          (strict)
-          (vardecl
-            p1Monoid
-            (all
-              a (type) (fun [ Monoid a ] [ (lam a (type) (fun a (fun a a))) a ])
-            )
-          )
-          (abs
-            a
-            (type)
-            (lam
-              v
-              [ Monoid a ]
-              [
-                {
-                  [ { Monoid_match a } v ]
-                  [ (lam a (type) (fun a (fun a a))) a ]
-                }
-                (lam v [ (lam a (type) (fun a (fun a a))) a ] (lam v a v))
-              ]
-            )
-          )
-        )
-        (termbind
-          (strict)
-          (vardecl mempty (all a (type) (fun [ Monoid a ] a)))
-          (abs
-            a
-            (type)
-            (lam
-              v
-              [ Monoid a ]
-              [
-                { [ { Monoid_match a } v ] a }
-                (lam v [ (lam a (type) (fun a (fun a a))) a ] (lam v a v))
-              ]
-            )
-          )
-        )
-=======
->>>>>>> f706a646
         (let
           (rec)
           (termbind
@@ -3231,21 +1932,9 @@
                 (lam
                   dMonoid
                   [ Monoid m ]
-<<<<<<< HEAD
-                  (let
-                    (nonrec)
-                    (termbind
-                      (nonstrict)
-                      (vardecl
-                        dSemigroup [ (lam a (type) (fun a (fun a a))) m ]
-                      )
-                      [ { p1Monoid m } dMonoid ]
-                    )
-=======
                   (lam
                     ds
                     (fun a m)
->>>>>>> f706a646
                     (lam
                       ds
                       [ List a ]
@@ -3318,66 +2007,8 @@
             (termbind
               (strict)
               (vardecl
-<<<<<<< HEAD
-                fSemigroupFirst_c
-                (all
-                  a
-                  (type)
-                  (fun
-                    [ (lam a (type) [ Maybe a ]) a ]
-                    (fun
-                      [ (lam a (type) [ Maybe a ]) a ]
-                      [ (lam a (type) [ Maybe a ]) a ]
-                    )
-                  )
-                )
-              )
-              (abs
-                a
-                (type)
-                (lam
-                  ds
-                  [ (lam a (type) [ Maybe a ]) a ]
-                  (lam
-                    b
-                    [ (lam a (type) [ Maybe a ]) a ]
-                    {
-                      [
-                        [
-                          {
-                            [ { Maybe_match a } ds ]
-                            (all dead (type) [ (lam a (type) [ Maybe a ]) a ])
-                          }
-                          (lam ipv a (abs dead (type) ds))
-                        ]
-                        (abs dead (type) b)
-                      ]
-                      (all dead (type) dead)
-                    }
-                  )
-                )
-              )
-            )
-            (termbind
-              (strict)
-              (vardecl
-                fMonoidFirst
-                (all a (type) [ Monoid [ (lam a (type) [ Maybe a ]) a ] ])
-              )
-              (abs
-                a
-                (type)
-                [
-                  [
-                    { CConsMonoid [ (lam a (type) [ Maybe a ]) a ] }
-                    { fSemigroupFirst_c a }
-                  ]
-                  { Nothing a }
-                ]
-=======
                 wtxSignedBy
                 (fun [ List (con bytestring) ] (fun (con bytestring) Bool))
->>>>>>> f706a646
               )
               (lam
                 ww
@@ -3390,68 +2021,6 @@
                       [
                         {
                           [
-<<<<<<< HEAD
-                            [
-                              (lam
-                                k
-                                (type)
-                                (lam v (type) [ List [ [ Tuple2 k ] v ] ])
-                              )
-                              (con bytestring)
-                            ]
-                            [
-                              [
-                                (lam
-                                  k
-                                  (type)
-                                  (lam v (type) [ List [ [ Tuple2 k ] v ] ])
-                                )
-                                (con bytestring)
-                              ]
-                              (con integer)
-                            ]
-                          ]
-                          (lam
-                            ds
-                            [
-                              [
-                                (lam
-                                  k
-                                  (type)
-                                  (lam v (type) [ List [ [ Tuple2 k ] v ] ])
-                                )
-                                (con bytestring)
-                              ]
-                              [
-                                [
-                                  (lam
-                                    k
-                                    (type)
-                                    (lam v (type) [ List [ [ Tuple2 k ] v ] ])
-                                  )
-                                  (con bytestring)
-                                ]
-                                (con integer)
-                              ]
-                            ]
-                            (lam
-                              ds
-                              [ List DCert ]
-                              (lam
-                                ds
-                                [
-                                  List
-                                  [ [ Tuple2 StakingCredential ] (con integer) ]
-                                ]
-                                (lam
-                                  ds
-                                  [ Interval (con integer) ]
-                                  (lam
-                                    ds
-                                    [ List (con bytestring) ]
-                                    (lam
-                                      ds
-=======
                             { Maybe_match (con bytestring) }
                             [
                               [
@@ -3459,7 +2028,6 @@
                                   {
                                     {
                                       fFoldableNil_cfoldMap
->>>>>>> f706a646
                                       [
                                         (lam a (type) [ Maybe a ])
                                         (con bytestring)
@@ -3539,101 +2107,8 @@
                                                   { (builtin ifThenElse) Bool }
                                                   [
                                                     [
-<<<<<<< HEAD
-                                                      [
-                                                        {
-                                                          {
-                                                            fFoldableNil_cfoldMap
-                                                            [
-                                                              (lam
-                                                                a
-                                                                (type)
-                                                                [ Maybe a ]
-                                                              )
-                                                              (con bytestring)
-                                                            ]
-                                                          }
-                                                          (con bytestring)
-                                                        }
-                                                        {
-                                                          fMonoidFirst
-                                                          (con bytestring)
-                                                        }
-                                                      ]
-                                                      (lam
-                                                        x
-                                                        (con bytestring)
-                                                        {
-                                                          [
-                                                            [
-                                                              {
-                                                                [
-                                                                  Bool_match
-                                                                  [
-                                                                    [
-                                                                      [
-                                                                        {
-                                                                          (builtin
-                                                                            ifThenElse
-                                                                          )
-                                                                          Bool
-                                                                        }
-                                                                        [
-                                                                          [
-                                                                            (builtin
-                                                                              equalsByteString
-                                                                            )
-                                                                            k
-                                                                          ]
-                                                                          x
-                                                                        ]
-                                                                      ]
-                                                                      True
-                                                                    ]
-                                                                    False
-                                                                  ]
-                                                                ]
-                                                                (all
-                                                                  dead
-                                                                  (type)
-                                                                  [
-                                                                    Maybe
-                                                                    (con
-                                                                      bytestring
-                                                                    )
-                                                                  ]
-                                                                )
-                                                              }
-                                                              (abs
-                                                                dead
-                                                                (type)
-                                                                [
-                                                                  {
-                                                                    Just
-                                                                    (con
-                                                                      bytestring
-                                                                    )
-                                                                  }
-                                                                  x
-                                                                ]
-                                                              )
-                                                            ]
-                                                            (abs
-                                                              dead
-                                                              (type)
-                                                              {
-                                                                Nothing
-                                                                (con bytestring)
-                                                              }
-                                                            )
-                                                          ]
-                                                          (all dead (type) dead)
-                                                        }
-                                                      )
-=======
                                                       (builtin equalsByteString)
                                                       w
->>>>>>> f706a646
                                                     ]
                                                     x
                                                   ]
@@ -3724,53 +2199,6 @@
                                   [
                                     { [ TxInfo_match ds ] Bool }
                                     (lam
-<<<<<<< HEAD
-                                      ds
-                                      [
-                                        [
-                                          (lam
-                                            k
-                                            (type)
-                                            (lam
-                                              v
-                                              (type)
-                                              [ List [ [ Tuple2 k ] v ] ]
-                                            )
-                                          )
-                                          (con bytestring)
-                                        ]
-                                        [
-                                          [
-                                            (lam
-                                              k
-                                              (type)
-                                              (lam
-                                                v
-                                                (type)
-                                                [ List [ [ Tuple2 k ] v ] ]
-                                              )
-                                            )
-                                            (con bytestring)
-                                          ]
-                                          (con integer)
-                                        ]
-                                      ]
-                                      (lam
-                                        ds
-                                        [
-                                          [
-                                            (lam
-                                              k
-                                              (type)
-                                              (lam
-                                                v
-                                                (type)
-                                                [ List [ [ Tuple2 k ] v ] ]
-                                              )
-                                            )
-                                            (con bytestring)
-                                          ]
-=======
                                       ww
                                       [ List TxInInfo ]
                                       (lam
@@ -3778,7 +2206,6 @@
                                         [ List TxOut ]
                                         (lam
                                           ww
->>>>>>> f706a646
                                           [
                                             [
                                               (lam
@@ -5381,69 +3808,6 @@
                             ]
                             (all dead (type) dead)
                           }
-<<<<<<< HEAD
-                          (abs
-                            dead (type) [ [ txSignedBy txinfo ] contributor ]
-                          )
-                        ]
-                        (abs dead (type) False)
-                      ]
-                      (all dead (type) dead)
-                    }
-                  )
-                )
-              )
-            )
-            (termbind
-              (strict)
-              (vardecl
-                mkValidator
-                (fun
-                  Campaign
-                  (fun
-                    (con bytestring)
-                    (fun CampaignAction (fun ScriptContext Bool))
-                  )
-                )
-              )
-              (lam
-                c
-                Campaign
-                (lam
-                  con
-                  (con bytestring)
-                  (lam
-                    act
-                    CampaignAction
-                    (lam
-                      ds
-                      ScriptContext
-                      [
-                        { [ ScriptContext_match ds ] Bool }
-                        (lam
-                          ds
-                          TxInfo
-                          (lam
-                            ds
-                            ScriptPurpose
-                            {
-                              [
-                                [
-                                  {
-                                    [ CampaignAction_match act ]
-                                    (all dead (type) Bool)
-                                  }
-                                  (abs dead (type) [ [ validCollection c ] ds ])
-                                ]
-                                (abs
-                                  dead (type) [ [ [ validRefund c ] con ] ds ]
-                                )
-                              ]
-                              (all dead (type) dead)
-                            }
-                          )
-=======
->>>>>>> f706a646
                         )
                       )
                     ]
