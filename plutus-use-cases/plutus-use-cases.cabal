cabal-version: 2.0
name: plutus-use-cases
version: 0.1.0.0
license: Apache-2.0
license-file: LICENSE NOTICE
maintainer: jann.mueller@iohk.io
author: Manuel M T Chakravarty, Jann Müller
stability: experimental
synopsis: Collection of smart contracts to develop the plutus/wallet interface
description:
    Collection of smart contracts to develop the plutus/wallet interface.
category: Language
build-type: Simple
extra-doc-files: README.md

source-repository head
    type: git
    location: https://github.com/input-output-hk/plutus

flag defer-plugin-errors
    description:
        Defer errors from the plugin, useful for things like Haddock that can't handle it.
    default: False
    manual: True

library
    exposed-modules:
        Plutus.Contracts
        Plutus.Contracts.Auction
        Plutus.Contracts.SealedBidAuction
        Plutus.Contracts.TokenAccount
        Plutus.Contracts.Crowdfunding
        Plutus.Contracts.Currency
        Plutus.Contracts.ErrorHandling
        Plutus.Contracts.Escrow
        Plutus.Contracts.SimpleEscrow
        Plutus.Contracts.Future
        Plutus.Contracts.GameStateMachine
        Plutus.Contracts.Governance
        Plutus.Contracts.MultiSig
        Plutus.Contracts.MultiSigStateMachine
        Plutus.Contracts.PingPong
        Plutus.Contracts.Prism
        Plutus.Contracts.Prism.Credential
        Plutus.Contracts.Prism.STO
        Plutus.Contracts.Prism.Mirror
        Plutus.Contracts.Prism.StateMachine
        Plutus.Contracts.Prism.Unlock
        Plutus.Contracts.PubKey
        Plutus.Contracts.Stablecoin
        Plutus.Contracts.Swap
        Plutus.Contracts.Uniswap
        Plutus.Contracts.Uniswap.OnChain
        Plutus.Contracts.Uniswap.OffChain
        Plutus.Contracts.Uniswap.Pool
        Plutus.Contracts.Uniswap.Trace
        Plutus.Contracts.Uniswap.Types
        Plutus.Contracts.Vesting
    hs-source-dirs: src
    default-language: Haskell2010
    default-extensions: ExplicitForAll ScopedTypeVariables
                        DeriveGeneric StandaloneDeriving DeriveLift
                        GeneralizedNewtypeDeriving DeriveFunctor DeriveFoldable
                        DeriveTraversable MultiParamTypeClasses
    ghc-options: -Wall -Wnoncanonical-monad-instances -Wunused-packages
                 -Wincomplete-uni-patterns -Wincomplete-record-updates
                 -Wredundant-constraints -Widentities
                 -- See Plutus Tx readme
                 -fobject-code -fno-ignore-interface-pragmas -fno-omit-interface-pragmas
    build-depends:
        base -any,
        aeson -any,
        bytestring -any,
        containers -any,
        data-default -any,
        freer-extras -any,
        mtl -any,
        plutus-core -any,
        plutus-tx -any,
        plutus-contract -any,
        playground-common -any,
        plutus-ledger -any,
        template-haskell -any,
        lens -any,
        text -any,
        prettyprinter -any,
        hashable -any,
        freer-simple -any,
        streaming -any,
        semigroups -any,
<<<<<<< HEAD
        plutus-tx-plugin -any
=======
        openapi3 -any

    if !(impl(ghcjs) || os(ghcjs))
        build-depends: plutus-tx-plugin -any
>>>>>>> 5e409452

    if flag(defer-plugin-errors)
        ghc-options: -fplugin-opt PlutusTx.Plugin:defer-errors

test-suite plutus-use-cases-test
    type: exitcode-stdio-1.0
    main-is: Spec.hs
    hs-source-dirs: test
    other-modules:
        Spec.Auction
        Spec.SealedBidAuction
        Spec.Crowdfunding
        Spec.Currency
        Spec.ErrorHandling
        Spec.Escrow
        Spec.SimpleEscrow
        Spec.Future
        Spec.GameStateMachine
        Spec.Governance
        Spec.MultiSig
        Spec.MultiSigStateMachine
        Spec.PingPong
        Spec.PubKey
        Spec.Prism
        Spec.Rollup
        Spec.Stablecoin
        Spec.Uniswap
        Spec.TokenAccount
        Spec.Vesting
    default-language: Haskell2010
    ghc-options: -Wall -Wnoncanonical-monad-instances
                 -Wincomplete-uni-patterns -Wincomplete-record-updates
                 -Wredundant-constraints -Widentities -rtsopts
                 -- See Plutus Tx readme
                 -fobject-code -fno-ignore-interface-pragmas -fno-omit-interface-pragmas
    build-depends:
        plutus-tx -any,
        plutus-contract -any,
        plutus-ledger -any,
        plutus-use-cases -any
    build-depends:
        base >=4.9 && <5,
        bytestring -any,
        cardano-crypto-class -any,
        containers -any,
        data-default -any,
        freer-extras -any,
        prettyprinter -any,
        tasty -any,
        tasty-hunit -any,
        tasty-hedgehog >=0.2.0.0,
        tasty-golden -any,
        tasty-quickcheck -any,
        text -any,
        lens -any,
        mtl -any,
        QuickCheck -any,
        freer-simple -any,
        foldl -any,
        streaming -any,
        plutus-tx-plugin -any

-- runs emulator traces from plutus-use-cases-tests and
-- writes all applied validator scripts to a folder
executable plutus-use-cases-scripts
    main-is: Main.hs
    hs-source-dirs:
        scripts
        test
    default-language: Haskell2010
    other-modules:
        Spec.Auction
        Spec.Crowdfunding
        Spec.Currency
        Spec.ErrorHandling
        Spec.Escrow
        Spec.SimpleEscrow
        Spec.Future
        Spec.GameStateMachine
        Spec.Governance
        Spec.MultiSig
        Spec.MultiSigStateMachine
        Spec.PingPong
        Spec.PubKey
        Spec.Prism
        Spec.Rollup
        Spec.Stablecoin
        Spec.TokenAccount
        Spec.Vesting
    ghc-options: -Wall -Wnoncanonical-monad-instances
                 -Wincomplete-uni-patterns -Wincomplete-record-updates
                 -Wredundant-constraints -Widentities -rtsopts
                 -- See Plutus Tx readme
                 -fobject-code -fno-ignore-interface-pragmas -fno-omit-interface-pragmas
    build-depends:
        base >= 4.9 && <5,
        aeson -any,
        bytestring -any,
        cardano-crypto-class -any,
        containers -any,
        data-default -any,
        flat -any,
        freer-extras -any,
        hedgehog -any,
        prettyprinter -any,
        QuickCheck -any,
        tasty -any,
        tasty-hunit -any,
        tasty-golden -any,
        tasty-quickcheck -any,
        text -any,
        lens -any,
        mtl -any,
        row-types -any,
        freer-simple -any,
        foldl -any,
        streaming -any,
        directory -any,
        filepath -any,
        serialise -any,
        plutus-core -any,
        plutus-ledger-api -any,
        plutus-tx -any,
        plutus-tx-plugin -any,
        plutus-contract -any,
        plutus-chain-index -any,
        plutus-ledger -any,
        plutus-use-cases -any,
        optparse-applicative -any,
        aeson-pretty -any,
        cardano-api -any,
        cardano-binary -any,
        cborg -any,
        memory -any<|MERGE_RESOLUTION|>--- conflicted
+++ resolved
@@ -88,14 +88,8 @@
         freer-simple -any,
         streaming -any,
         semigroups -any,
-<<<<<<< HEAD
+        openapi3 -any,
         plutus-tx-plugin -any
-=======
-        openapi3 -any
-
-    if !(impl(ghcjs) || os(ghcjs))
-        build-depends: plutus-tx-plugin -any
->>>>>>> 5e409452
 
     if flag(defer-plugin-errors)
         ghc-options: -fplugin-opt PlutusTx.Plugin:defer-errors
