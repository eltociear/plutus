--- conflicted
+++ resolved
@@ -25,34 +25,6 @@
 
 library
     exposed-modules:
-<<<<<<< HEAD
-        Language.PlutusTx.Coordination.Contracts
-        Language.PlutusTx.Coordination.Contracts.Auction
-        Language.PlutusTx.Coordination.Contracts.TokenAccount
-        Language.PlutusTx.Coordination.Contracts.Crowdfunding
-        Language.PlutusTx.Coordination.Contracts.Currency
-        Language.PlutusTx.Coordination.Contracts.Escrow
-        Language.PlutusTx.Coordination.Contracts.Future
-        Language.PlutusTx.Coordination.Contracts.Game
-        Language.PlutusTx.Coordination.Contracts.GameStateMachine
-        Language.PlutusTx.Coordination.Contracts.ErrorHandling
-        Language.PlutusTx.Coordination.Contracts.MultiSig
-        Language.PlutusTx.Coordination.Contracts.MultiSigStateMachine
-        Language.PlutusTx.Coordination.Contracts.PingPong
-        Language.PlutusTx.Coordination.Contracts.Prism
-        Language.PlutusTx.Coordination.Contracts.Prism.Credential
-        Language.PlutusTx.Coordination.Contracts.Prism.CredentialManager
-        Language.PlutusTx.Coordination.Contracts.Prism.STO
-        Language.PlutusTx.Coordination.Contracts.Prism.Mirror
-        Language.PlutusTx.Coordination.Contracts.Prism.StateMachine
-        Language.PlutusTx.Coordination.Contracts.Prism.Unlock
-        Language.PlutusTx.Coordination.Contracts.PubKey
-        Language.PlutusTx.Coordination.Contracts.RPC
-        Language.PlutusTx.Coordination.Contracts.Stablecoin
-        Language.PlutusTx.Coordination.Contracts.Swap
-        Language.PlutusTx.Coordination.Contracts.Uniswap
-        Language.PlutusTx.Coordination.Contracts.Vesting
-=======
         Plutus.Contracts
         Plutus.Contracts.Auction
         Plutus.Contracts.TokenAccount
@@ -77,8 +49,8 @@
         Plutus.Contracts.RPC
         Plutus.Contracts.Stablecoin
         Plutus.Contracts.Swap
+        Plutus.Contracts.Uniswap
         Plutus.Contracts.Vesting
->>>>>>> 465418e2
     hs-source-dirs: src
     default-language: Haskell2010
     default-extensions: ExplicitForAll ScopedTypeVariables
