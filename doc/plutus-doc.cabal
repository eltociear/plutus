--- conflicted
+++ resolved
@@ -75,11 +75,5 @@
       random -any,
       text -any,
       aeson -any,
-<<<<<<< HEAD
-      plutus-tx-plugin -any
-=======
-      plutus-chain-index
-
-    if !(impl(ghcjs) || os(ghcjs))
-        build-depends: plutus-tx-plugin -any
->>>>>>> 5e409452
+      plutus-chain-index -any,
+      plutus-tx-plugin -any