--- conflicted
+++ resolved
@@ -1,36 +1,31 @@
 cradle:
   cabal:
-<<<<<<< HEAD
 #  - path: ./language-plutus-core/generators
 #    component: "lib:language-plutus-core"
 #  - path: ./language-plutus-core/prelude
 #    component: "lib:language-plutus-core"
 #  - path: ./language-plutus-core/src
 #    component: "lib:language-plutus-core"
+#  - path: ./language-plutus-core/plutus-ir
+#    component: "lib:language-plutus-core"
 #  - path: ./language-plutus-core/common
 #    component: "lib:language-plutus-core"
 #  - path: ./language-plutus-core/test
 #    component: "language-plutus-core:language-plutus-core-test"
+#  - path: ./language-plutus-core/plutus-ir-test
+#    component: "language-plutus-core:plutus-ir-test"
 #  - path: ./language-plutus-core/bench
 #    component: "language-plutus-core:language-plutus-core-bench"
 #  - path: ./language-plutus-core/weigh
 #    component: "language-plutus-core:language-plutus-core-weigh"
 #  - path: ./language-plutus-core/budgeting-bench
 #    component: "language-plutus-core:language-plutus-core-budgeting-bench"
-#  - path: ./plutus-emulator/src
-#    component: "lib:plutus-emulator"
-#  - path: ./plutus-emulator/test
-#    component: "plutus-emulator:plutus-emulator-test"
 #  - path: ./plutus-tx/src
 #    component: "lib:plutus-tx"
 #  - path: ./plutus-tx/compiler
 #    component: "lib:plutus-tx-compiler"
 #  - path: ./plutus-tx/test
 #    component: "plutus-tx:plutus-tx-test"
-#  - path: ./plutus-ir/src
-#    component: "lib:plutus-ir"
-#  - path: ./plutus-ir/test
-#    component: "plutus-ir:plutus-ir-test"
 #  - path: ./plutus-playground-lib/src
 #    component: "lib:plutus-playground-lib"
 #  - path: ./plutus-playground-lib/test
@@ -61,22 +56,25 @@
 #    component: "lib:metatheory"
 #  - path: ./metatheory/test
 #    component: "metatheory:metatheory-test"
-#  - path: ./marlowe/src
-#    component: "lib:marlowe"
-#  - path: ./marlowe/test
-#    component: "marlowe:marlowe-test"
-#  - path: ./plutus-book/src
-#    component: "lib:plutus-book"
-#  - path: ./plutus-book/test
-#    component: "plutus-book:plutus-book-test"
-#  - path: ./plutus-playground-server/src
-#    component: "lib:plutus-playground-server"
-#  - path: ./plutus-playground-server/test
-#    component: "plutus-playground-server:plutus-playground-server-test"
-#  - path: ./plutus-tutorial/src
-#    component: "lib:plutus-tutorial"
-#  - path: ./plutus-tutorial/test
-#    component: "plutus-tutorial:plutus-tutorial-test"
+
+  # These use the plutus plugin - HIE doesn't support plugins yet
+  # - path: ./marlowe/src
+  #   component: "lib:marlowe"
+  # - path: ./marlowe/test
+  #   component: "marlowe:marlowe-test"
+  # - path: ./plutus-book/src
+  #   component: "lib:plutus-book"
+  #  - path: ./plutus-book/test
+  #    component: "plutus-book:plutus-book-test"
+  #  - path: ./plutus-playground-server/src
+  #    component: "lib:plutus-playground-server"
+  #  - path: ./plutus-playground-server/test
+  #    component: "plutus-playground-server:plutus-playground-server-test"
+  #  - path: ./plutus-tutorial/src
+  #    component: "lib:plutus-tutorial"
+  #  - path: ./plutus-tutorial/test
+  #    component: "plutus-tutorial:plutus-tutorial-test"
+
   - path: ./plutus-use-cases/src
     component: "lib:plutus-use-cases"
   - path: ./plutus-use-cases/test
@@ -84,114 +82,4 @@
   - path: ./plutus-use-cases/exe/game
     component: "exe:contract-guessing-game"
   - path: ./plutus-use-cases/exe/crowdfunding
-    component: "exe:contract-crowdfunding"
-=======
-  - path: ./language-plutus-core/generators
-    component: "lib:language-plutus-core"
-  - path: ./language-plutus-core/prelude
-    component: "lib:language-plutus-core"
-  - path: ./language-plutus-core/src
-    component: "lib:language-plutus-core"
-  - path: ./language-plutus-core/plutus-ir
-    component: "lib:language-plutus-core"
-  - path: ./language-plutus-core/common
-    component: "lib:language-plutus-core"
-  - path: ./language-plutus-core/test
-    component: "language-plutus-core:language-plutus-core-test"
-  - path: ./language-plutus-core/plutus-ir-test
-    component: "language-plutus-core:plutus-ir-test"
-  - path: ./language-plutus-core/bench
-    component: "language-plutus-core:language-plutus-core-bench"
-  - path: ./language-plutus-core/weigh
-    component: "language-plutus-core:language-plutus-core-weigh"
-  - path: ./language-plutus-core/budgeting-bench
-    component: "language-plutus-core:language-plutus-core-budgeting-bench"
-  - path: ./plutus-tx/src
-    component: "lib:plutus-tx"
-  - path: ./plutus-tx/compiler
-    component: "lib:plutus-tx-compiler"
-  - path: ./plutus-tx/test
-    component: "plutus-tx:plutus-tx-test"
-  - path: ./plutus-playground-lib/src
-    component: "lib:plutus-playground-lib"
-  - path: ./plutus-playground-lib/test
-    component: "plutus-playground-lib:plutus-playground-lib-test"
-  - path: ./playground-common/src
-    component: "lib:playground-common"
-  - path: ./playground-common/test
-    component: "playground-common:playground-common-test"
-  - path: ./marlowe-playground-server/src
-    component: "lib:marlowe-playground-server"
-  - path: ./marlowe-playground-server/test
-    component: "marlowe-playground-server:marlowe-playground-server-test"
-  - path: ./marlowe-symbolic/src
-    component: "lib:marlowe-symbolic"
-  - path: ./plutus-contract/src
-    component: "lib:plutus-contract"
-  - path: ./plutus-contract/test
-    component: "plutus-contract:plutus-contract-test"
-  - path: ./deployment-server/src
-    component: "lib:deployment-server"
-  - path: ./deployment-server/test
-    component: "deployment-server:deployment-server-test"
-  - path: ./iots-export/src
-    component: "lib:iots-export"
-  - path: ./iots-export/test
-    component: "iots-export:iots-export-test"
-  - path: ./metatheory/src
-    component: "lib:metatheory"
-  - path: ./metatheory/test
-    component: "metatheory:metatheory-test"
-  # These use the plutus plugin - HIE doesn't support plugins yet
-
-  # - path: ./marlowe/src
-  #   config:
-  #     cradle:
-  #       cabal:
-  #         component: "lib:marlowe"
-  # - path: ./marlowe/test
-  #   config:
-  #     cradle:
-  #       cabal:
-  #         component: "marlowe:marlowe-test"
-  # - path: ./plutus-book/src
-  #   config:
-  #     cradle:
-  #       cabal:
-  #         component: "lib:plutus-book"
-  # - path: ./plutus-book/test
-  #   config:
-  #     cradle:
-  #       cabal:
-  #         component: "plutus-book:plutus-book-test"
-  # - path: ./plutus-playground-server/src
-  #   config:
-  #     cradle:
-  #       cabal:
-  #         component: "lib:plutus-playground-server"
-  # - path: ./plutus-playground-server/test
-  #   config:
-  #     cradle:
-  #       cabal:
-  #         component: "plutus-playground-server:plutus-playground-server-test"
-  # - path: ./plutus-tutorial/src
-  #   config:
-  #     cradle:
-  #       cabal:
-  #         component: "lib:plutus-tutorial"
-  # - path: ./plutus-tutorial/test
-  #   config:
-  #     cradle:
-  #       cabal:
-  #         component: "plutus-tutorial:plutus-tutorial-test"
-  # - path: ./plutus-use-cases/src
-  #   config:
-  #     cradle:
-  #       cabal:
-  #         component: "lib:plutus-use-cases"
-  # - path: ./plutus-use-cases/test
-  #   config:
-  #     cradle:
-  #       cabal:
-  #         component: "plutus-use-cases:plutus-use-cases-test"
->>>>>>> 9ad4e3dc
+    component: "exe:contract-crowdfunding"