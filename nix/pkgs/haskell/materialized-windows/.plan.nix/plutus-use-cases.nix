--- conflicted
+++ resolved
@@ -53,13 +53,9 @@
           (hsPkgs."freer-simple" or (errorHandler.buildDepError "freer-simple"))
           (hsPkgs."streaming" or (errorHandler.buildDepError "streaming"))
           (hsPkgs."semigroups" or (errorHandler.buildDepError "semigroups"))
-<<<<<<< HEAD
+          (hsPkgs."openapi3" or (errorHandler.buildDepError "openapi3"))
           (hsPkgs."plutus-tx-plugin" or (errorHandler.buildDepError "plutus-tx-plugin"))
           ];
-=======
-          (hsPkgs."openapi3" or (errorHandler.buildDepError "openapi3"))
-          ] ++ (pkgs.lib).optional (!(compiler.isGhcjs && true || system.isGhcjs)) (hsPkgs."plutus-tx-plugin" or (errorHandler.buildDepError "plutus-tx-plugin"));
->>>>>>> 5e409452
         buildable = true;
         modules = [
           "Plutus/Contracts"
