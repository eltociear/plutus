{ system
  , compiler
  , flags
  , pkgs
  , hsPkgs
  , pkgconfPkgs
  , errorHandler
  , config
  , ... }:
  {
    flags = { defer-plugin-errors = false; };
    package = {
      specVersion = "2.2";
      identifier = { name = "plutus-contract"; version = "0.1.0.0"; };
      license = "Apache-2.0";
      copyright = "";
      maintainer = "jann.mueller@iohk.io";
      author = "Jann Müller";
      homepage = "https://github.com/iohk/plutus#readme";
      url = "";
      synopsis = "";
      description = "Please see the README on GitHub at <https://github.com/input-output-hk/plutus#readme>";
      buildType = "Simple";
      isLocal = true;
      detailLevel = "FullDetails";
      licenseFiles = [ "LICENSE" "NOTICE" ];
      dataDir = ".";
      dataFiles = [];
      extraSrcFiles = [];
      extraTmpFiles = [];
      extraDocFiles = [];
      };
    components = {
      "library" = {
        depends = [
          (hsPkgs."plutus-chain-index" or (errorHandler.buildDepError "plutus-chain-index"))
          (hsPkgs."plutus-core" or (errorHandler.buildDepError "plutus-core"))
          (hsPkgs."plutus-ledger" or (errorHandler.buildDepError "plutus-ledger"))
          (hsPkgs."plutus-ledger-api" or (errorHandler.buildDepError "plutus-ledger-api"))
          (hsPkgs."plutus-tx" or (errorHandler.buildDepError "plutus-tx"))
          (hsPkgs."freer-extras" or (errorHandler.buildDepError "freer-extras"))
          (hsPkgs."cardano-api" or (errorHandler.buildDepError "cardano-api"))
          (hsPkgs."cardano-crypto" or (errorHandler.buildDepError "cardano-crypto"))
          (hsPkgs."cardano-ledger-core" or (errorHandler.buildDepError "cardano-ledger-core"))
          (hsPkgs."aeson" or (errorHandler.buildDepError "aeson"))
          (hsPkgs."aeson-pretty" or (errorHandler.buildDepError "aeson-pretty"))
          (hsPkgs."base" or (errorHandler.buildDepError "base"))
          (hsPkgs."bytestring" or (errorHandler.buildDepError "bytestring"))
          (hsPkgs."containers" or (errorHandler.buildDepError "containers"))
          (hsPkgs."cryptonite" or (errorHandler.buildDepError "cryptonite"))
          (hsPkgs."data-default" or (errorHandler.buildDepError "data-default"))
          (hsPkgs."deepseq" or (errorHandler.buildDepError "deepseq"))
          (hsPkgs."directory" or (errorHandler.buildDepError "directory"))
          (hsPkgs."filepath" or (errorHandler.buildDepError "filepath"))
          (hsPkgs."fingertree" or (errorHandler.buildDepError "fingertree"))
          (hsPkgs."flat" or (errorHandler.buildDepError "flat"))
          (hsPkgs."foldl" or (errorHandler.buildDepError "foldl"))
          (hsPkgs."freer-simple" or (errorHandler.buildDepError "freer-simple"))
          (hsPkgs."hashable" or (errorHandler.buildDepError "hashable"))
          (hsPkgs."hedgehog" or (errorHandler.buildDepError "hedgehog"))
          (hsPkgs."lens" or (errorHandler.buildDepError "lens"))
          (hsPkgs."memory" or (errorHandler.buildDepError "memory"))
          (hsPkgs."mmorph" or (errorHandler.buildDepError "mmorph"))
          (hsPkgs."monad-control" or (errorHandler.buildDepError "monad-control"))
          (hsPkgs."mtl" or (errorHandler.buildDepError "mtl"))
          (hsPkgs."newtype-generics" or (errorHandler.buildDepError "newtype-generics"))
          (hsPkgs."plutus-tx-plugin" or (errorHandler.buildDepError "plutus-tx-plugin"))
          (hsPkgs."prettyprinter" or (errorHandler.buildDepError "prettyprinter"))
          (hsPkgs."profunctors" or (errorHandler.buildDepError "profunctors"))
          (hsPkgs."quickcheck-dynamic" or (errorHandler.buildDepError "quickcheck-dynamic"))
          (hsPkgs."random" or (errorHandler.buildDepError "random"))
          (hsPkgs."row-types" or (errorHandler.buildDepError "row-types"))
          (hsPkgs."semigroupoids" or (errorHandler.buildDepError "semigroupoids"))
          (hsPkgs."semigroups" or (errorHandler.buildDepError "semigroups"))
          (hsPkgs."servant" or (errorHandler.buildDepError "servant"))
          (hsPkgs."serialise" or (errorHandler.buildDepError "serialise"))
          (hsPkgs."streaming" or (errorHandler.buildDepError "streaming"))
          (hsPkgs."template-haskell" or (errorHandler.buildDepError "template-haskell"))
          (hsPkgs."text" or (errorHandler.buildDepError "text"))
          (hsPkgs."transformers" or (errorHandler.buildDepError "transformers"))
          (hsPkgs."unordered-containers" or (errorHandler.buildDepError "unordered-containers"))
          (hsPkgs."uuid" or (errorHandler.buildDepError "uuid"))
          (hsPkgs."IntervalMap" or (errorHandler.buildDepError "IntervalMap"))
          (hsPkgs."QuickCheck" or (errorHandler.buildDepError "QuickCheck"))
<<<<<<< HEAD
          ] ++ (pkgs.lib).optionals (!(compiler.isGhcjs && true || system.isGhcjs || system.isWindows)) [
=======
          (hsPkgs."openapi3" or (errorHandler.buildDepError "openapi3"))
          ] ++ (pkgs.lib).optional (!(compiler.isGhcjs && true || system.isGhcjs)) (hsPkgs."plutus-tx-plugin" or (errorHandler.buildDepError "plutus-tx-plugin"))) ++ (pkgs.lib).optionals (!(compiler.isGhcjs && true || system.isGhcjs || system.isWindows)) [
>>>>>>> 5e409452
          (hsPkgs."tasty" or (errorHandler.buildDepError "tasty"))
          (hsPkgs."tasty-hunit" or (errorHandler.buildDepError "tasty-hunit"))
          (hsPkgs."tasty-golden" or (errorHandler.buildDepError "tasty-golden"))
          ];
        buildable = true;
        modules = [
          "Data/Row/Extras"
          "Data/Text/Extras"
          "Data/UUID/Extras"
          "Plutus/Contract"
          "Plutus/Contract/Effects"
          "Plutus/Contract/Request"
          "Plutus/Contract/Checkpoint"
          "Plutus/Contract/Constraints"
          "Plutus/Contract/State"
          "Plutus/Contract/Schema"
          "Plutus/Contract/Trace"
          "Plutus/Contract/Trace/RequestHandler"
          "Plutus/Contract/Resumable"
          "Plutus/Contract/StateMachine"
          "Plutus/Contract/StateMachine/OnChain"
          "Plutus/Contract/StateMachine/MintingPolarity"
          "Plutus/Contract/StateMachine/ThreadToken"
          "Plutus/Contract/Tx"
          "Plutus/Contract/Types"
          "Plutus/Contract/Util"
          "Plutus/Contract/Wallet"
          "Plutus/Contract/Typed/Tx"
          "Plutus/Contract/Secrets"
          "Wallet/Emulator"
          "Wallet/Emulator/Types"
          "Wallet/Emulator/Chain"
          "Wallet/Emulator/Error"
          "Wallet/Emulator/Folds"
          "Wallet/Emulator/LogMessages"
          "Wallet/Emulator/NodeClient"
          "Wallet/Emulator/MultiAgent"
          "Wallet/Emulator/Stream"
          "Wallet/Emulator/Wallet"
          "Wallet/Rollup"
          "Wallet/Rollup/Types"
          "Wallet/Rollup/Render"
          "Wallet"
          "Wallet/API"
          "Wallet/Effects"
          "Wallet/Graph"
          "Wallet/Types"
          "Plutus/Trace"
          "Plutus/Trace/Effects/ContractInstanceId"
          "Plutus/Trace/Effects/RunContract"
          "Plutus/Trace/Effects/RunContractPlayground"
          "Plutus/Trace/Effects/EmulatedWalletAPI"
          "Plutus/Trace/Effects/EmulatorControl"
          "Plutus/Trace/Effects/Waiting"
          "Plutus/Trace/Emulator"
          "Plutus/Trace/Emulator/ContractInstance"
          "Plutus/Trace/Emulator/Extract"
          "Plutus/Trace/Emulator/System"
          "Plutus/Trace/Emulator/Types"
          "Plutus/Trace/Playground"
          "Plutus/Trace/Scheduler"
          "Plutus/Trace/Tag"
          ] ++ (pkgs.lib).optionals (!(compiler.isGhcjs && true || system.isGhcjs || system.isWindows)) [
          "Plutus/Contract/Test"
          "Plutus/Contract/Test/ContractModel"
          ];
        hsSourceDirs = [ "src" ];
        };
      tests = {
        "plutus-contract-test" = {
          depends = [
            (hsPkgs."base" or (errorHandler.buildDepError "base"))
            (hsPkgs."bytestring" or (errorHandler.buildDepError "bytestring"))
            (hsPkgs."containers" or (errorHandler.buildDepError "containers"))
            (hsPkgs."data-default" or (errorHandler.buildDepError "data-default"))
            (hsPkgs."freer-extras" or (errorHandler.buildDepError "freer-extras"))
            (hsPkgs."hedgehog" or (errorHandler.buildDepError "hedgehog"))
            (hsPkgs."tasty" or (errorHandler.buildDepError "tasty"))
            (hsPkgs."tasty-golden" or (errorHandler.buildDepError "tasty-golden"))
            (hsPkgs."tasty-hunit" or (errorHandler.buildDepError "tasty-hunit"))
            (hsPkgs."tasty-quickcheck" or (errorHandler.buildDepError "tasty-quickcheck"))
            (hsPkgs."tasty-hedgehog" or (errorHandler.buildDepError "tasty-hedgehog"))
            (hsPkgs."text" or (errorHandler.buildDepError "text"))
            (hsPkgs."mtl" or (errorHandler.buildDepError "mtl"))
            (hsPkgs."aeson" or (errorHandler.buildDepError "aeson"))
            (hsPkgs."lens" or (errorHandler.buildDepError "lens"))
            (hsPkgs."transformers" or (errorHandler.buildDepError "transformers"))
            (hsPkgs."extensible-effects" or (errorHandler.buildDepError "extensible-effects"))
            (hsPkgs."plutus-contract" or (errorHandler.buildDepError "plutus-contract"))
            (hsPkgs."plutus-ledger" or (errorHandler.buildDepError "plutus-ledger"))
            (hsPkgs."plutus-tx" or (errorHandler.buildDepError "plutus-tx"))
            (hsPkgs."plutus-tx-plugin" or (errorHandler.buildDepError "plutus-tx-plugin"))
            (hsPkgs."freer-simple" or (errorHandler.buildDepError "freer-simple"))
            (hsPkgs."aeson" or (errorHandler.buildDepError "aeson"))
            (hsPkgs."semigroupoids" or (errorHandler.buildDepError "semigroupoids"))
            ];
          buildable = true;
          modules = [
            "Spec/Contract"
            "Spec/Emulator"
            "Spec/Rows"
            "Spec/State"
            "Spec/ThreadToken"
            "Spec/Secrets"
            ];
          hsSourceDirs = [ "test" ];
          mainPath = [ "Spec.hs" ];
          };
        };
      };
    } // rec { src = (pkgs.lib).mkDefault ../plutus-contract; }<|MERGE_RESOLUTION|>--- conflicted
+++ resolved
@@ -82,12 +82,8 @@
           (hsPkgs."uuid" or (errorHandler.buildDepError "uuid"))
           (hsPkgs."IntervalMap" or (errorHandler.buildDepError "IntervalMap"))
           (hsPkgs."QuickCheck" or (errorHandler.buildDepError "QuickCheck"))
-<<<<<<< HEAD
+          (hsPkgs."openapi3" or (errorHandler.buildDepError "openapi3"))
           ] ++ (pkgs.lib).optionals (!(compiler.isGhcjs && true || system.isGhcjs || system.isWindows)) [
-=======
-          (hsPkgs."openapi3" or (errorHandler.buildDepError "openapi3"))
-          ] ++ (pkgs.lib).optional (!(compiler.isGhcjs && true || system.isGhcjs)) (hsPkgs."plutus-tx-plugin" or (errorHandler.buildDepError "plutus-tx-plugin"))) ++ (pkgs.lib).optionals (!(compiler.isGhcjs && true || system.isGhcjs || system.isWindows)) [
->>>>>>> 5e409452
           (hsPkgs."tasty" or (errorHandler.buildDepError "tasty"))
           (hsPkgs."tasty-hunit" or (errorHandler.buildDepError "tasty-hunit"))
           (hsPkgs."tasty-golden" or (errorHandler.buildDepError "tasty-golden"))
