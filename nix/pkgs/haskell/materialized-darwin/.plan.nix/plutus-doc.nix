--- conflicted
+++ resolved
@@ -53,13 +53,9 @@
             (hsPkgs."random" or (errorHandler.buildDepError "random"))
             (hsPkgs."text" or (errorHandler.buildDepError "text"))
             (hsPkgs."aeson" or (errorHandler.buildDepError "aeson"))
-<<<<<<< HEAD
+            (hsPkgs."plutus-chain-index" or (errorHandler.buildDepError "plutus-chain-index"))
             (hsPkgs."plutus-tx-plugin" or (errorHandler.buildDepError "plutus-tx-plugin"))
             ];
-=======
-            (hsPkgs."plutus-chain-index" or (errorHandler.buildDepError "plutus-chain-index"))
-            ] ++ (pkgs.lib).optional (!(compiler.isGhcjs && true || system.isGhcjs)) (hsPkgs."plutus-tx-plugin" or (errorHandler.buildDepError "plutus-tx-plugin"));
->>>>>>> 5e409452
           build-tools = [
             (hsPkgs.buildPackages.doctest.components.exes.doctest or (pkgs.buildPackages.doctest or (errorHandler.buildToolDepError "doctest:doctest")))
             ];
@@ -76,13 +72,8 @@
             "HelloWorldApp"
             "WriteScriptsTo"
             ];
-<<<<<<< HEAD
-          hsSourceDirs = [ "plutus/tutorials" ];
+          hsSourceDirs = [ "plutus/tutorials" "plutus/howtos" ];
           mainPath = ([
-=======
-          hsSourceDirs = [ "plutus/tutorials" "plutus/howtos" ];
-          mainPath = (([
->>>>>>> 5e409452
             "Main.hs"
             ] ++ (pkgs.lib).optional (flags.defer-plugin-errors) "") ++ (pkgs.lib).optional (compiler.isGhcjs && true || system.isWindows) "";
           };
