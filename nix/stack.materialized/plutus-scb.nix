{ system
  , compiler
  , flags
  , pkgs
  , hsPkgs
  , pkgconfPkgs
  , errorHandler
  , config
  , ... }:
  {
    flags = { defer-plugin-errors = false; };
    package = {
      specVersion = "2.2";
      identifier = { name = "plutus-scb"; version = "0.1.0.0"; };
      license = "Apache-2.0";
      copyright = "";
      maintainer = "jann.mueller@iohk.io";
      author = "Jann Müller";
      homepage = "https://github.com/iohk/plutus#readme";
      url = "";
      synopsis = "";
      description = "Please see the README on GitHub at <https://github.com/input-output-hk/plutus#readme>";
      buildType = "Simple";
      isLocal = true;
      detailLevel = "FullDetails";
      licenseFiles = [ "LICENSE" "NOTICE" ];
      dataDir = "";
      dataFiles = [];
      extraSrcFiles = [];
      extraTmpFiles = [];
      extraDocFiles = [];
      };
    components = {
      "library" = {
        depends = [
          (hsPkgs."plutus-ledger" or (errorHandler.buildDepError "plutus-ledger"))
<<<<<<< HEAD
          (hsPkgs."plutus-emulator" or (errorHandler.buildDepError "plutus-emulator"))
          (hsPkgs."plutus-tx" or (errorHandler.buildDepError "plutus-tx"))
          (hsPkgs."plutus-tx-plugin" or (errorHandler.buildDepError "plutus-tx-plugin"))
          (hsPkgs."plutus-contract" or (errorHandler.buildDepError "plutus-contract"))
=======
          (hsPkgs."plutus-tx" or (errorHandler.buildDepError "plutus-tx"))
          (hsPkgs."plutus-tx-plugin" or (errorHandler.buildDepError "plutus-tx-plugin"))
          (hsPkgs."plutus-contract" or (errorHandler.buildDepError "plutus-contract"))
          (hsPkgs."playground-common" or (errorHandler.buildDepError "playground-common"))
          (hsPkgs."plutus-use-cases" or (errorHandler.buildDepError "plutus-use-cases"))
>>>>>>> 9ad4e3dc
          (hsPkgs."iots-export" or (errorHandler.buildDepError "iots-export"))
          (hsPkgs."QuickCheck" or (errorHandler.buildDepError "QuickCheck"))
          (hsPkgs."aeson" or (errorHandler.buildDepError "aeson"))
          (hsPkgs."aeson-pretty" or (errorHandler.buildDepError "aeson-pretty"))
          (hsPkgs."base" or (errorHandler.buildDepError "base"))
          (hsPkgs."bytestring" or (errorHandler.buildDepError "bytestring"))
          (hsPkgs."containers" or (errorHandler.buildDepError "containers"))
          (hsPkgs."directory" or (errorHandler.buildDepError "directory"))
          (hsPkgs."errors" or (errorHandler.buildDepError "errors"))
          (hsPkgs."eventful-core" or (errorHandler.buildDepError "eventful-core"))
          (hsPkgs."eventful-memory" or (errorHandler.buildDepError "eventful-memory"))
          (hsPkgs."eventful-sql-common" or (errorHandler.buildDepError "eventful-sql-common"))
          (hsPkgs."eventful-sqlite" or (errorHandler.buildDepError "eventful-sqlite"))
          (hsPkgs."freer-simple" or (errorHandler.buildDepError "freer-simple"))
          (hsPkgs."generic-arbitrary" or (errorHandler.buildDepError "generic-arbitrary"))
          (hsPkgs."http-client" or (errorHandler.buildDepError "http-client"))
          (hsPkgs."lens" or (errorHandler.buildDepError "lens"))
          (hsPkgs."monad-logger" or (errorHandler.buildDepError "monad-logger"))
          (hsPkgs."mtl" or (errorHandler.buildDepError "mtl"))
          (hsPkgs."optparse-applicative" or (errorHandler.buildDepError "optparse-applicative"))
          (hsPkgs."persistent" or (errorHandler.buildDepError "persistent"))
          (hsPkgs."persistent-sqlite" or (errorHandler.buildDepError "persistent-sqlite"))
<<<<<<< HEAD
          (hsPkgs."playground-common" or (errorHandler.buildDepError "playground-common"))
=======
>>>>>>> 9ad4e3dc
          (hsPkgs."prettyprinter" or (errorHandler.buildDepError "prettyprinter"))
          (hsPkgs."process" or (errorHandler.buildDepError "process"))
          (hsPkgs."quickcheck-instances" or (errorHandler.buildDepError "quickcheck-instances"))
          (hsPkgs."random" or (errorHandler.buildDepError "random"))
          (hsPkgs."row-types" or (errorHandler.buildDepError "row-types"))
          (hsPkgs."scientific" or (errorHandler.buildDepError "scientific"))
          (hsPkgs."servant" or (errorHandler.buildDepError "servant"))
          (hsPkgs."servant-client" or (errorHandler.buildDepError "servant-client"))
          (hsPkgs."servant-server" or (errorHandler.buildDepError "servant-server"))
          (hsPkgs."stm" or (errorHandler.buildDepError "stm"))
          (hsPkgs."text" or (errorHandler.buildDepError "text"))
          (hsPkgs."time-units" or (errorHandler.buildDepError "time-units"))
          (hsPkgs."transformers" or (errorHandler.buildDepError "transformers"))
          (hsPkgs."unliftio-core" or (errorHandler.buildDepError "unliftio-core"))
          (hsPkgs."unordered-containers" or (errorHandler.buildDepError "unordered-containers"))
          (hsPkgs."uuid" or (errorHandler.buildDepError "uuid"))
          (hsPkgs."vector" or (errorHandler.buildDepError "vector"))
          (hsPkgs."warp" or (errorHandler.buildDepError "warp"))
          (hsPkgs."yaml" or (errorHandler.buildDepError "yaml"))
          (hsPkgs."mwc-random" or (errorHandler.buildDepError "mwc-random"))
          (hsPkgs."primitive" or (errorHandler.buildDepError "primitive"))
          (hsPkgs."hedgehog" or (errorHandler.buildDepError "hedgehog"))
          ];
        buildable = true;
        modules = [
          "Servant/Extra"
          "Cardano/ChainIndex/API"
          "Cardano/ChainIndex/Client"
          "Cardano/ChainIndex/Server"
          "Cardano/ChainIndex/Types"
          "Cardano/Node/API"
          "Cardano/Node/Client"
          "Cardano/Node/Follower"
          "Cardano/Node/Mock"
          "Cardano/Node/RandomTx"
          "Cardano/Node/Server"
          "Cardano/Node/Types"
          "Cardano/SigningProcess/API"
          "Cardano/SigningProcess/Server"
          "Cardano/SigningProcess/Client"
          "Cardano/Wallet/API"
          "Cardano/Wallet/Client"
          "Cardano/Wallet/Mock"
          "Cardano/Wallet/Server"
          "Cardano/Wallet/Types"
          "Control/Monad/Freer/Extra/Log"
          "Control/Monad/Freer/Extra/State"
          "Data/Time/Units/Extra"
          "Plutus/SCB/App"
          "Plutus/SCB/MockApp"
          "Plutus/SCB/Arbitrary"
          "Plutus/SCB/Command"
          "Plutus/SCB/ContractCLI"
          "Plutus/SCB/Core"
          "Plutus/SCB/Core/ContractInstance"
          "Plutus/SCB/Core/Projections"
          "Plutus/SCB/Effects/Contract"
          "Plutus/SCB/Effects/ContractTest"
          "Plutus/SCB/Effects/EventLog"
          "Plutus/SCB/Effects/MultiAgent"
          "Plutus/SCB/Effects/UUID"
          "Plutus/SCB/Webserver/Types"
          "Plutus/SCB/Webserver/API"
          "Plutus/SCB/Webserver/Server"
          "Plutus/SCB/Events"
          "Plutus/SCB/Events/Contract"
          "Plutus/SCB/Events/Node"
          "Plutus/SCB/Events/User"
          "Plutus/SCB/Events/Wallet"
          "Plutus/SCB/Query"
          "Plutus/SCB/Relation"
          "Plutus/SCB/Types"
          "Plutus/SCB/Utils"
          ];
        hsSourceDirs = [ "src" ];
        };
      exes = {
        "plutus-scb" = {
          depends = [
            (hsPkgs."aeson" or (errorHandler.buildDepError "aeson"))
            (hsPkgs."aeson-pretty" or (errorHandler.buildDepError "aeson-pretty"))
            (hsPkgs."async" or (errorHandler.buildDepError "async"))
            (hsPkgs."base" or (errorHandler.buildDepError "base"))
            (hsPkgs."bytestring" or (errorHandler.buildDepError "bytestring"))
            (hsPkgs."ekg" or (errorHandler.buildDepError "ekg"))
            (hsPkgs."filepath" or (errorHandler.buildDepError "filepath"))
            (hsPkgs."freer-simple" or (errorHandler.buildDepError "freer-simple"))
            (hsPkgs."lens" or (errorHandler.buildDepError "lens"))
            (hsPkgs."monad-logger" or (errorHandler.buildDepError "monad-logger"))
            (hsPkgs."mtl" or (errorHandler.buildDepError "mtl"))
            (hsPkgs."optparse-applicative" or (errorHandler.buildDepError "optparse-applicative"))
            (hsPkgs."playground-common" or (errorHandler.buildDepError "playground-common"))
            (hsPkgs."plutus-scb" or (errorHandler.buildDepError "plutus-scb"))
            (hsPkgs."plutus-ledger" or (errorHandler.buildDepError "plutus-ledger"))
            (hsPkgs."plutus-contract" or (errorHandler.buildDepError "plutus-contract"))
<<<<<<< HEAD
            (hsPkgs."plutus-emulator" or (errorHandler.buildDepError "plutus-emulator"))
            (hsPkgs."prettyprinter" or (errorHandler.buildDepError "prettyprinter"))
            (hsPkgs."purescript-bridge" or (errorHandler.buildDepError "purescript-bridge"))
=======
            (hsPkgs."plutus-use-cases" or (errorHandler.buildDepError "plutus-use-cases"))
            (hsPkgs."prettyprinter" or (errorHandler.buildDepError "prettyprinter"))
            (hsPkgs."purescript-bridge" or (errorHandler.buildDepError "purescript-bridge"))
            (hsPkgs."row-types" or (errorHandler.buildDepError "row-types"))
>>>>>>> 9ad4e3dc
            (hsPkgs."servant-purescript" or (errorHandler.buildDepError "servant-purescript"))
            (hsPkgs."text" or (errorHandler.buildDepError "text"))
            (hsPkgs."unliftio-core" or (errorHandler.buildDepError "unliftio-core"))
            (hsPkgs."uuid" or (errorHandler.buildDepError "uuid"))
            (hsPkgs."yaml" or (errorHandler.buildDepError "yaml"))
            (hsPkgs."containers" or (errorHandler.buildDepError "containers"))
            ];
          buildable = true;
          modules = [ "PSGenerator" ];
          hsSourceDirs = [ "app" ];
          mainPath = [ "Main.hs" ];
          };
        "plutus-game" = {
          depends = [
            (hsPkgs."base" or (errorHandler.buildDepError "base"))
            (hsPkgs."plutus-scb" or (errorHandler.buildDepError "plutus-scb"))
            (hsPkgs."plutus-use-cases" or (errorHandler.buildDepError "plutus-use-cases"))
            ];
          buildable = true;
          hsSourceDirs = [ "game-contract" ];
          mainPath = [ "Main.hs" ];
          };
        "plutus-currency" = {
          depends = [
            (hsPkgs."base" or (errorHandler.buildDepError "base"))
            (hsPkgs."plutus-scb" or (errorHandler.buildDepError "plutus-scb"))
            (hsPkgs."plutus-use-cases" or (errorHandler.buildDepError "plutus-use-cases"))
            ];
          buildable = true;
          hsSourceDirs = [ "currency-contract" ];
          mainPath = [ "Main.hs" ];
          };
        };
      tests = {
        "plutus-scb-test" = {
          depends = [
            (hsPkgs."QuickCheck" or (errorHandler.buildDepError "QuickCheck"))
            (hsPkgs."aeson" or (errorHandler.buildDepError "aeson"))
            (hsPkgs."aeson-pretty" or (errorHandler.buildDepError "aeson-pretty"))
            (hsPkgs."base" or (errorHandler.buildDepError "base"))
            (hsPkgs."containers" or (errorHandler.buildDepError "containers"))
            (hsPkgs."eventful-core" or (errorHandler.buildDepError "eventful-core"))
            (hsPkgs."eventful-memory" or (errorHandler.buildDepError "eventful-memory"))
            (hsPkgs."freer-simple" or (errorHandler.buildDepError "freer-simple"))
            (hsPkgs."lens" or (errorHandler.buildDepError "lens"))
            (hsPkgs."monad-logger" or (errorHandler.buildDepError "monad-logger"))
            (hsPkgs."mtl" or (errorHandler.buildDepError "mtl"))
            (hsPkgs."plutus-contract" or (errorHandler.buildDepError "plutus-contract"))
            (hsPkgs."plutus-scb" or (errorHandler.buildDepError "plutus-scb"))
            (hsPkgs."plutus-use-cases" or (errorHandler.buildDepError "plutus-use-cases"))
            (hsPkgs."plutus-ledger" or (errorHandler.buildDepError "plutus-ledger"))
<<<<<<< HEAD
            (hsPkgs."plutus-emulator" or (errorHandler.buildDepError "plutus-emulator"))
=======
>>>>>>> 9ad4e3dc
            (hsPkgs."quickcheck-instances" or (errorHandler.buildDepError "quickcheck-instances"))
            (hsPkgs."servant-client" or (errorHandler.buildDepError "servant-client"))
            (hsPkgs."tasty" or (errorHandler.buildDepError "tasty"))
            (hsPkgs."tasty-hunit" or (errorHandler.buildDepError "tasty-hunit"))
            (hsPkgs."tasty-quickcheck" or (errorHandler.buildDepError "tasty-quickcheck"))
            (hsPkgs."text" or (errorHandler.buildDepError "text"))
            (hsPkgs."transformers" or (errorHandler.buildDepError "transformers"))
            (hsPkgs."prettyprinter" or (errorHandler.buildDepError "prettyprinter"))
            (hsPkgs."row-types" or (errorHandler.buildDepError "row-types"))
            ];
          buildable = true;
          modules = [ "Plutus/SCB/CoreSpec" "Plutus/SCB/RelationSpec" ];
          hsSourceDirs = [ "test" ];
          mainPath = [ "Spec.hs" ];
          };
        };
      };
    } // rec {
    src = (pkgs.lib).mkDefault ./plutus-scb;
    }<|MERGE_RESOLUTION|>--- conflicted
+++ resolved
@@ -34,18 +34,11 @@
       "library" = {
         depends = [
           (hsPkgs."plutus-ledger" or (errorHandler.buildDepError "plutus-ledger"))
-<<<<<<< HEAD
-          (hsPkgs."plutus-emulator" or (errorHandler.buildDepError "plutus-emulator"))
-          (hsPkgs."plutus-tx" or (errorHandler.buildDepError "plutus-tx"))
-          (hsPkgs."plutus-tx-plugin" or (errorHandler.buildDepError "plutus-tx-plugin"))
-          (hsPkgs."plutus-contract" or (errorHandler.buildDepError "plutus-contract"))
-=======
           (hsPkgs."plutus-tx" or (errorHandler.buildDepError "plutus-tx"))
           (hsPkgs."plutus-tx-plugin" or (errorHandler.buildDepError "plutus-tx-plugin"))
           (hsPkgs."plutus-contract" or (errorHandler.buildDepError "plutus-contract"))
           (hsPkgs."playground-common" or (errorHandler.buildDepError "playground-common"))
           (hsPkgs."plutus-use-cases" or (errorHandler.buildDepError "plutus-use-cases"))
->>>>>>> 9ad4e3dc
           (hsPkgs."iots-export" or (errorHandler.buildDepError "iots-export"))
           (hsPkgs."QuickCheck" or (errorHandler.buildDepError "QuickCheck"))
           (hsPkgs."aeson" or (errorHandler.buildDepError "aeson"))
@@ -68,10 +61,6 @@
           (hsPkgs."optparse-applicative" or (errorHandler.buildDepError "optparse-applicative"))
           (hsPkgs."persistent" or (errorHandler.buildDepError "persistent"))
           (hsPkgs."persistent-sqlite" or (errorHandler.buildDepError "persistent-sqlite"))
-<<<<<<< HEAD
-          (hsPkgs."playground-common" or (errorHandler.buildDepError "playground-common"))
-=======
->>>>>>> 9ad4e3dc
           (hsPkgs."prettyprinter" or (errorHandler.buildDepError "prettyprinter"))
           (hsPkgs."process" or (errorHandler.buildDepError "process"))
           (hsPkgs."quickcheck-instances" or (errorHandler.buildDepError "quickcheck-instances"))
@@ -167,16 +156,10 @@
             (hsPkgs."plutus-scb" or (errorHandler.buildDepError "plutus-scb"))
             (hsPkgs."plutus-ledger" or (errorHandler.buildDepError "plutus-ledger"))
             (hsPkgs."plutus-contract" or (errorHandler.buildDepError "plutus-contract"))
-<<<<<<< HEAD
-            (hsPkgs."plutus-emulator" or (errorHandler.buildDepError "plutus-emulator"))
-            (hsPkgs."prettyprinter" or (errorHandler.buildDepError "prettyprinter"))
-            (hsPkgs."purescript-bridge" or (errorHandler.buildDepError "purescript-bridge"))
-=======
             (hsPkgs."plutus-use-cases" or (errorHandler.buildDepError "plutus-use-cases"))
             (hsPkgs."prettyprinter" or (errorHandler.buildDepError "prettyprinter"))
             (hsPkgs."purescript-bridge" or (errorHandler.buildDepError "purescript-bridge"))
             (hsPkgs."row-types" or (errorHandler.buildDepError "row-types"))
->>>>>>> 9ad4e3dc
             (hsPkgs."servant-purescript" or (errorHandler.buildDepError "servant-purescript"))
             (hsPkgs."text" or (errorHandler.buildDepError "text"))
             (hsPkgs."unliftio-core" or (errorHandler.buildDepError "unliftio-core"))
@@ -228,10 +211,6 @@
             (hsPkgs."plutus-scb" or (errorHandler.buildDepError "plutus-scb"))
             (hsPkgs."plutus-use-cases" or (errorHandler.buildDepError "plutus-use-cases"))
             (hsPkgs."plutus-ledger" or (errorHandler.buildDepError "plutus-ledger"))
-<<<<<<< HEAD
-            (hsPkgs."plutus-emulator" or (errorHandler.buildDepError "plutus-emulator"))
-=======
->>>>>>> 9ad4e3dc
             (hsPkgs."quickcheck-instances" or (errorHandler.buildDepError "quickcheck-instances"))
             (hsPkgs."servant-client" or (errorHandler.buildDepError "servant-client"))
             (hsPkgs."tasty" or (errorHandler.buildDepError "tasty"))
