--- conflicted
+++ resolved
@@ -34,10 +34,6 @@
       "library" = {
         depends = [
           (hsPkgs."plutus-ledger" or (errorHandler.buildDepError "plutus-ledger"))
-<<<<<<< HEAD
-          (hsPkgs."plutus-emulator" or (errorHandler.buildDepError "plutus-emulator"))
-=======
->>>>>>> 9ad4e3dc
           (hsPkgs."plutus-tx" or (errorHandler.buildDepError "plutus-tx"))
           (hsPkgs."iots-export" or (errorHandler.buildDepError "iots-export"))
           (hsPkgs."aeson" or (errorHandler.buildDepError "aeson"))
@@ -45,40 +41,29 @@
           (hsPkgs."containers" or (errorHandler.buildDepError "containers"))
           (hsPkgs."lens" or (errorHandler.buildDepError "lens"))
           (hsPkgs."text" or (errorHandler.buildDepError "text"))
-<<<<<<< HEAD
-=======
           (hsPkgs."hashable" or (errorHandler.buildDepError "hashable"))
->>>>>>> 9ad4e3dc
           (hsPkgs."bytestring" or (errorHandler.buildDepError "bytestring"))
           (hsPkgs."servant" or (errorHandler.buildDepError "servant"))
           (hsPkgs."servant-server" or (errorHandler.buildDepError "servant-server"))
           (hsPkgs."mtl" or (errorHandler.buildDepError "mtl"))
           (hsPkgs."semigroupoids" or (errorHandler.buildDepError "semigroupoids"))
           (hsPkgs."profunctors" or (errorHandler.buildDepError "profunctors"))
-<<<<<<< HEAD
-          (hsPkgs."transformers" or (errorHandler.buildDepError "transformers"))
-          (hsPkgs."warp" or (errorHandler.buildDepError "warp"))
-=======
           (hsPkgs."template-haskell" or (errorHandler.buildDepError "template-haskell"))
           (hsPkgs."transformers" or (errorHandler.buildDepError "transformers"))
           (hsPkgs."warp" or (errorHandler.buildDepError "warp"))
           (hsPkgs."newtype-generics" or (errorHandler.buildDepError "newtype-generics"))
           (hsPkgs."hedgehog" or (errorHandler.buildDepError "hedgehog"))
->>>>>>> 9ad4e3dc
           (hsPkgs."transformers-base" or (errorHandler.buildDepError "transformers-base"))
           (hsPkgs."monad-control" or (errorHandler.buildDepError "monad-control"))
           (hsPkgs."mmorph" or (errorHandler.buildDepError "mmorph"))
           (hsPkgs."row-types" or (errorHandler.buildDepError "row-types"))
           (hsPkgs."freer-simple" or (errorHandler.buildDepError "freer-simple"))
           (hsPkgs."prettyprinter" or (errorHandler.buildDepError "prettyprinter"))
-<<<<<<< HEAD
-=======
           (hsPkgs."semigroups" or (errorHandler.buildDepError "semigroups"))
           (hsPkgs."cryptonite" or (errorHandler.buildDepError "cryptonite"))
           ] ++ (pkgs.lib).optionals (!(compiler.isGhcjs && true || system.isGhcjs)) [
           (hsPkgs."tasty" or (errorHandler.buildDepError "tasty"))
           (hsPkgs."tasty-hunit" or (errorHandler.buildDepError "tasty-hunit"))
->>>>>>> 9ad4e3dc
           ];
         buildable = true;
         modules = [
@@ -152,38 +137,24 @@
         "plutus-contract-test" = {
           depends = [
             (hsPkgs."base" or (errorHandler.buildDepError "base"))
-<<<<<<< HEAD
-=======
             (hsPkgs."bytestring" or (errorHandler.buildDepError "bytestring"))
->>>>>>> 9ad4e3dc
             (hsPkgs."containers" or (errorHandler.buildDepError "containers"))
             (hsPkgs."hedgehog" or (errorHandler.buildDepError "hedgehog"))
             (hsPkgs."tasty" or (errorHandler.buildDepError "tasty"))
             (hsPkgs."tasty-hunit" or (errorHandler.buildDepError "tasty-hunit"))
-<<<<<<< HEAD
-=======
             (hsPkgs."tasty-hedgehog" or (errorHandler.buildDepError "tasty-hedgehog"))
->>>>>>> 9ad4e3dc
             (hsPkgs."text" or (errorHandler.buildDepError "text"))
             (hsPkgs."mtl" or (errorHandler.buildDepError "mtl"))
             (hsPkgs."aeson" or (errorHandler.buildDepError "aeson"))
             (hsPkgs."lens" or (errorHandler.buildDepError "lens"))
             (hsPkgs."transformers" or (errorHandler.buildDepError "transformers"))
             (hsPkgs."extensible-effects" or (errorHandler.buildDepError "extensible-effects"))
-<<<<<<< HEAD
-            (hsPkgs."plutus-emulator" or (errorHandler.buildDepError "plutus-emulator"))
-            (hsPkgs."plutus-contract" or (errorHandler.buildDepError "plutus-contract"))
-            (hsPkgs."plutus-ledger" or (errorHandler.buildDepError "plutus-ledger"))
-            (hsPkgs."plutus-tx" or (errorHandler.buildDepError "plutus-tx"))
-            ];
-=======
             (hsPkgs."plutus-contract" or (errorHandler.buildDepError "plutus-contract"))
             (hsPkgs."plutus-ledger" or (errorHandler.buildDepError "plutus-ledger"))
             (hsPkgs."plutus-tx" or (errorHandler.buildDepError "plutus-tx"))
             (hsPkgs."freer-simple" or (errorHandler.buildDepError "freer-simple"))
             (hsPkgs."aeson" or (errorHandler.buildDepError "aeson"))
             ] ++ (pkgs.lib).optional (!(compiler.isGhcjs && true || system.isGhcjs)) (hsPkgs."plutus-tx-plugin" or (errorHandler.buildDepError "plutus-tx-plugin"));
->>>>>>> 9ad4e3dc
           buildable = true;
           modules = [
             "Spec/Contract"
