\begin{code}
module Main where
open import Agda.Builtin.IO
import IO.Primitive as IO using (return;_>>=_)
open import Agda.Builtin.Unit
open import Agda.Builtin.String
open import Function
open import Data.Sum
open import Data.String
open import Agda.Builtin.TrustMe
open import Relation.Binary.PropositionalEquality
open import Agda.Builtin.Nat
open import Data.Nat
open import Agda.Builtin.Int
open import Data.Integer
open import Data.Product renaming (_,_ to _,,_)
open import Data.Bool
open import Data.Fin
open import Data.Vec hiding (_>>=_;_++_)
open import Data.List hiding (_++_)

open import Type
open import Builtin
open import Builtin.Constant.Type hiding (ByteString)
open import Builtin.Constant.Term Ctx⋆ Kind * _⊢⋆_ con
open import Builtin.Signature
open import Check
open import Scoped.Extrication
open import Type.BetaNBE
open import Type.BetaNormal
open import Untyped as U
import Untyped.Reduction as U
import Scoped as S
import Scoped.Reduction as S
open import Raw
open import Scoped
open import Utils
open import Untyped
open import Scoped.CK
open import Algorithmic
open import Algorithmic.CK
open import Algorithmic.CEKC
open import Algorithmic.CEKV
open import Scoped.Erasure


-- There's a long prelude here that could go in a different file but
-- currently it's only used here

-- Text Stuff

postulate
  putStrLn : String → IO ⊤

{-# FOREIGN GHC import qualified Data.Text as T #-}
{-# FOREIGN GHC import qualified Data.Text.IO as TextIO #-}
{-# COMPILE GHC putStrLn = TextIO.putStrLn #-}

-- IO Stuff

instance
  IOMonad : Monad IO
  IOMonad = record { return = IO.return; _>>=_ = IO._>>=_ }

-- Bytestring stuff

postulate
  ByteString : Set
  getContents : IO ByteString
  readFile : String → IO ByteString

{-# FOREIGN GHC import qualified Data.ByteString.Lazy as BSL #-}
{-# COMPILE GHC ByteString = type BSL.ByteString #-}
{-# COMPILE GHC readFile = \ s -> BSL.readFile (T.unpack s) #-}
{-# COMPILE GHC getContents = BSL.getContents #-}

-- System.Exit stuff

postulate
  exitFailure : IO ⊤
  exitSuccess : IO ⊤

{-# FOREIGN GHC import System.Exit #-}
{-# COMPILE GHC exitSuccess = exitSuccess #-}
{-# COMPILE GHC exitFailure = exitFailure #-}

-- System.Environment stuff

postulate
  getArgs : IO (List String)

{-# FOREIGN GHC import System.Environment #-}
{-# COMPILE GHC getArgs = (fmap . fmap) T.pack $ getArgs #-}

-- Misc stuff

{-# FOREIGN GHC import Data.Either #-}
{-# FOREIGN GHC import Control.Monad.Trans.Except #-}

postulate
  TermN : Set -- term with names
  Term : Set  -- DeBruijn term
  TypeN : Set
  Type : Set
  ProgramN : Set
  Program : Set
  convTm : Term → RawTm
  convTy : Type → RawTy
  unconvTy : RawTy → Type
  unconvTm : RawTm → Term
  convP : Program → RawTm
  ParseError : Set
  parse : ByteString → Either ParseError ProgramN
  parseTm : ByteString → Either ParseError TermN
  parseTy : ByteString → Either ParseError TypeN
  showTerm : RawTm → String
  deBruijnify : ProgramN → Either FreeVariableError Program
  deBruijnifyTm : TermN → Maybe Term
  deBruijnifyTy : TypeN → Maybe Type

{-# FOREIGN GHC import Language.PlutusCore.Name #-}
{-# FOREIGN GHC import Language.PlutusCore.Lexer #-}
{-# FOREIGN GHC import Language.PlutusCore.Parser #-}
{-# FOREIGN GHC import Language.PlutusCore.Pretty #-}
{-# FOREIGN GHC import Language.PlutusCore.DeBruijn #-}
{-# FOREIGN GHC import Raw #-}
{-# COMPILE GHC convP = convP #-}
{-# COMPILE GHC convTm = conv #-}
{-# COMPILE GHC convTy = convT #-}
{-# COMPILE GHC unconvTy = unconvT 0 #-}
{-# COMPILE GHC unconvTm = unconv 0 #-}
{-# FOREIGN GHC import Data.Bifunctor #-}
{-# COMPILE GHC ParseError = type ParseError () #-}

{-# COMPILE GHC parse = first (() <$) . parse  #-}
{-# COMPILE GHC parseTm = first (() <$) . parseTm  #-}
{-# COMPILE GHC parseTy = first (() <$) . parseTy  #-}
{-# COMPILE GHC deBruijnify = second (() <$) . runExcept . deBruijnProgram #-}
{-# COMPILE GHC deBruijnifyTm = either (\_ -> Nothing) Just . runExcept . deBruijnTerm . (() <$) #-}
{-# COMPILE GHC deBruijnifyTy = either (\_ -> Nothing) Just . runExcept . deBruijnTy . (() <$) #-}
{-# FOREIGN GHC import Language.PlutusCore #-}
{-# COMPILE GHC ProgramN = type Language.PlutusCore.Program TyName Name DefaultUni Language.PlutusCore.Lexer.AlexPosn #-}
<<<<<<< HEAD
{-# COMPILE GHC Program = type Language.PlutusCore.Program TyDeBruijn DeBruijn DefaultUni () #-}
{-# COMPILE GHC TermN = type Language.PlutusCore.Term TyName Name DefaultUni Language.PlutusCore.Lexer.AlexPosn #-}
{-# COMPILE GHC Term = type Language.PlutusCore.Term TyDeBruijn DeBruijn DefaultUni () #-}
{-# COMPILE GHC TypeN = type Language.PlutusCore.Type TyName DefaultUni Language.PlutusCore.Lexer.AlexPosn #-}
{-# COMPILE GHC Type = type Language.PlutusCore.Type TyDeBruijn DefaultUni () #-}
=======
{-# COMPILE GHC Program = type Language.PlutusCore.Program NamedTyDeBruijn NamedDeBruijn DefaultUni Language.PlutusCore.Lexer.AlexPosn #-}
{-# COMPILE GHC TermN = type Language.PlutusCore.Term TyName Name DefaultUni Language.PlutusCore.Lexer.AlexPosn #-}
{-# COMPILE GHC Term = type Language.PlutusCore.Term NamedTyDeBruijn NamedDeBruijn DefaultUni Language.PlutusCore.Lexer.AlexPosn #-}
{-# COMPILE GHC TypeN = type Language.PlutusCore.Type TyName DefaultUni Language.PlutusCore.Lexer.AlexPosn #-}
{-# COMPILE GHC Type = type Language.PlutusCore.Type NamedTyDeBruijn DefaultUni Language.PlutusCore.Lexer.AlexPosn #-}
>>>>>>> ef284597
{-# COMPILE GHC showTerm = T.pack . show #-}

postulate
  prettyPrintTm : RawTm → String
  prettyPrintTy : RawTy → String

{-# FOREIGN GHC {-# LANGUAGE TypeApplications #-} #-}
{-# COMPILE GHC prettyPrintTm = display @T.Text . unconv 0 #-}
{-# COMPILE GHC prettyPrintTy = display @T.Text . unconvT 0 #-}

data EvalMode : Set where
  U L TCK CK TCEKC TCEKV : EvalMode

{-# COMPILE GHC EvalMode = data EvalMode (U | L | TCK | CK | TCEKC | TCEKV) #-}

-- the Error's returned by `plc-agda` and the haskell interface to `metatheory`.

data ERROR : Set where
  typeError : ERROR
  parseError : ParseError → ERROR
  scopeError : ScopeError → ERROR
  runtimeError : RuntimeError → ERROR

-- the haskell version of Error is defined in Raw
{-# FOREIGN GHC import Raw #-}

{-# COMPILE GHC ERROR = data ERROR (TypeError | ParseError | ScopeError | RuntimeError) #-}


parsePLC : ByteString → Either ERROR (ScopedTm Z)
parsePLC plc = do
  namedprog ← withE parseError $ parse plc
  prog ← withE (ERROR.scopeError ∘ freeVariableError) $ deBruijnify namedprog
  withE scopeError $ scopeCheckTm {0}{Z} (shifter Z (convP prog))
  -- ^ FIXME: this should have an interface that guarantees that the
  -- shifter is run


typeCheckPLC : ScopedTm Z → Either TypeError (Σ (∅ ⊢Nf⋆ *) (∅ ⊢_))
typeCheckPLC t = inferType _ t


maxsteps = 10000000000

open import Data.String

reportError : ERROR → String
reportError (parseError _) = "parseError"
reportError typeError = "typeError"
reportError (scopeError _) = "scopeError"
reportError (runtimeError _) = "gasError"


executePLC : EvalMode → ScopedTm Z → Either ERROR String
executePLC U t = inj₁ (runtimeError gasError)
executePLC L t with S.run t maxsteps
... | t' ,, p ,, inj₁ (just v) = inj₂ (prettyPrintTm (unshifter Z (extricateScope t')))
... | t' ,, p ,, inj₁ nothing  = inj₁ (runtimeError gasError)
... | t' ,, p ,, inj₂ e        = inj₂ "ERROR"
executePLC CK t = do
  □ {t = t} v ← withE runtimeError $ Scoped.CK.stepper maxsteps (ε ▻ t)
    where ◆  → inj₂ "ERROR"
          _  → inj₁ (runtimeError gasError)
  return (prettyPrintTm (unshifter Z (extricateScope t)))
executePLC TCK t = do
  (A ,, t) ← withE (λ _ → typeError) $ typeCheckPLC t
  □ {t = t} v ← withE runtimeError $ Algorithmic.CK.stepper maxsteps (ε ▻ t)
    where ◆ _  → inj₂ "ERROR"
          _    → inj₁ (runtimeError gasError)
  return (prettyPrintTm (unshifter Z (extricateScope (extricate t))))
executePLC TCEKC t = do
  (A ,, t) ← withE (λ _ → typeError) $ typeCheckPLC t
  □ (_ ,, _ ,, V ,, ρ) ← withE runtimeError $ Algorithmic.CEKC.stepper maxsteps (ε ; [] ▻ t)
    where ◆ _  → inj₂ "ERROR"
          _    → inj₁ (runtimeError gasError)
  return (prettyPrintTm (unshifter Z (extricateScope (extricate (proj₁ (Algorithmic.CEKC.discharge V ρ))))))
executePLC TCEKV t = do
  (A ,, t) ← withE (λ _ → typeError) $ typeCheckPLC t
  □ V ← withE runtimeError $ Algorithmic.CEKV.stepper maxsteps (ε ; [] ▻ t)
    where ◆ _  → inj₂ "ERROR"
          _    → inj₁ (runtimeError gasError)
  return (prettyPrintTm (unshifter Z (extricateScope (extricate (Algorithmic.CEKV.discharge V)))))

evalByteString : EvalMode → ByteString → Either ERROR String
evalByteString m b = do
{-
  namedprog ← withE parseError $ parse b
  prog ← withE (ERROR.scopeError ∘ freeVariableError) $ deBruijnify namedprog
  let shiftedprog = shifter Z (convP prog)
  scopedprog ← withE scopeError $ scopeCheckTm {0}{Z} shiftedprog
  let extricatedprog = extricateScope scopedprog
  let unshiftedprog = unshifter Z extricatedprog
  return ("orginal: " ++ rawPrinter (convP prog) ++ "\n" ++
          "shifted: " ++ rawPrinter shiftedprog ++ "\n" ++
          "instrinsically scoped: " ++ Scoped.ugly scopedprog ++ "\n" ++
          "extricated: " ++ rawPrinter extricatedprog ++ "\n" ++
          "unshifted: " ++ rawPrinter unshiftedprog ++ "\n" ++
          "unconved: " ++ prettyPrintTm unshiftedprog ++ "\n")
-}
  t ← parsePLC b
  executePLC m t

typeCheckByteString : ByteString → Either ERROR String
typeCheckByteString b = do
  t ← parsePLC b
  (A ,, _) ← withE (λ _ → typeError) $ typeCheckPLC t
{-  
  let extricatedtype = extricateScopeTy (extricateNf⋆ A)
  let unshiftedtype = unshifterTy Z extricatedtype
  return ("original: " ++ "???" ++ "\n" ++
          "extricated: " ++ rawTyPrinter extricatedtype ++ "\n" ++
          "unshifted: " ++ rawTyPrinter unshiftedtype ++ "\n" ++
          "unconved: " ++ prettyPrintTy unshiftedtype ++ "\n")
-}        
  return (prettyPrintTy (unshifterTy Z (extricateScopeTy (extricateNf⋆ A))))

junk : ∀{n} → Vec String n
junk {zero}      = []
junk {Nat.suc n} = Data.Integer.show (pos n) ∷ junk

alphaTm : ByteString → ByteString → Bool
alphaTm plc1 plc2 with parseTm plc1 | parseTm plc2
alphaTm plc1 plc2 | inj₂ plc1' | inj₂ plc2' with deBruijnifyTm plc1' | deBruijnifyTm plc2'
alphaTm plc1 plc2 | inj₂ plc1' | inj₂ plc2' | just plc1'' | just plc2'' = decRTm (convTm plc1'') (convTm plc2'')
alphaTm plc1 plc2 | inj₂ plc1' | inj₂ plc2' | _ | _ = Bool.false
alphaTm plc1 plc2 | _ | _ = Bool.false

{-# COMPILE GHC alphaTm as alphaTm #-}

blah : ByteString → ByteString → String
blah plc1 plc2 with parseTm plc1 | parseTm plc2
blah plc1 plc2 | inj₂ plc1' | inj₂ plc2' with deBruijnifyTm plc1' | deBruijnifyTm plc2'
blah plc1 plc2 | inj₂ plc1' | inj₂ plc2' | just plc1'' | just plc2'' = rawPrinter (convTm plc1'') ++ " || " ++ rawPrinter (convTm plc2'')
blah plc1 plc2 | inj₂ plc1' | inj₂ plc2' | _ | _ = "deBruijnifying failed"
blah plc1 plc2 | _ | _ = "parsing failed"

{-# COMPILE GHC blah as blah #-}

printTy : ByteString → String
printTy b with parseTy b
... | inj₁ _ = "parseTy error"
... | inj₂ A  with deBruijnifyTy A
... | nothing = "deBruinjifyTy error"
... | just A' = rawTyPrinter (convTy A')

{-# COMPILE GHC printTy as printTy #-}

alphaTy : ByteString → ByteString → Bool
alphaTy plc1 plc2 with parseTy plc1 | parseTy plc2
alphaTy plc1 plc2 | inj₂ plc1' | inj₂ plc2' with deBruijnifyTy plc1' | deBruijnifyTy plc2'
alphaTy plc1 plc2 | inj₂ plc1' | inj₂ plc2' | just plc1'' | just plc2'' = decRTy (convTy plc1'') (convTy plc2'')
alphaTy plc1 plc2 | inj₂ plc1' | inj₂ plc2' | _ | _ = Bool.false
alphaTy plc1 plc2 | _ | _ = Bool.false

{-# COMPILE GHC alphaTy as alphaTy #-}

-- Opt stuff

{-# FOREIGN GHC import Opts #-}

data Input : Set where
  FileInput : String → Input
  StdInput : Input

{-# COMPILE GHC Input = data Input (FileInput | StdInput) #-}

data EvalOptions : Set where
  EvalOpts : Input → EvalMode → EvalOptions

{-# COMPILE GHC EvalOptions = data EvalOptions (EvalOpts) #-}

data TCOptions : Set where
  TCOpts : Input → TCOptions

{-# COMPILE GHC TCOptions = data TCOptions (TCOpts) #-}

data Command : Set where
  Evaluate  : EvalOptions → Command
  TypeCheck : TCOptions → Command

{-# COMPILE GHC Command = data Command (Evaluate | TypeCheck) #-}

postulate execP : IO Command

{-# COMPILE GHC execP = execP #-}

evalInput : EvalMode → Input → IO (Either ERROR String)
evalInput m (FileInput fn) = fmap (evalByteString m) (readFile fn)
evalInput m StdInput       = fmap (evalByteString m) getContents

tcInput : Input → IO (Either ERROR String)
tcInput (FileInput fn) = fmap typeCheckByteString (readFile fn)
tcInput StdInput       = fmap typeCheckByteString getContents


main' : Command → IO ⊤
main' (Evaluate (EvalOpts i m)) = do
  inj₂ s ← evalInput m i
    where
    inj₁ e → putStrLn (reportError e) >> exitFailure
  putStrLn s >> exitSuccess
main' (TypeCheck (TCOpts i))    = do
  inj₂ s ← tcInput i
    where
    inj₁ e → putStrLn (reportError e) >> exitFailure
  putStrLn s >> exitSuccess

main : IO ⊤
main = execP >>= main'

liftSum : {A : Set} → Either ERROR A → Maybe A
liftSum (inj₂ a) = just a
liftSum (inj₁ e) = nothing


-- a Haskell interface to the kindchecker:
checkKindX : Type → Kind → Either ERROR ⊤
checkKindX ty k = do
  ty        ← withE scopeError (scopeCheckTy (shifterTy Z (convTy ty)))
  (k' ,, _) ← withE (λ _ → typeError) (inferKind ∅ ty)
  _         ← withE ((λ _ → typeError) ∘ kindMismatch _ _) (meqKind k k')
  return tt

{-# COMPILE GHC checkKindX as checkKindAgda #-}


-- a Haskell interface to kind inference:

inferKind∅ : Type → Either ERROR Kind
inferKind∅ ty = do
  ty       ← withE scopeError (scopeCheckTy (shifterTy Z (convTy ty)))
  (k ,, _) ← withE (λ _ → typeError) (inferKind ∅ ty)
  return k

{-# COMPILE GHC inferKind∅ as inferKindAgda #-}

open import Type.BetaNormal

-- a Haskell interface to the type normalizer:
normalizeType : Type → Either ERROR Type
normalizeType ty = do
  ty'    ← withE scopeError (scopeCheckTy (shifterTy Z (convTy ty)))
  _ ,, n ← withE (λ _ → typeError) (inferKind ∅ ty')
  return (unconvTy (unshifterTy Z (extricateScopeTy (extricateNf⋆ n))))

{-# COMPILE GHC normalizeType as normalizeTypeAgda #-}

-- Haskell interface to type checker:
inferType∅ : Term → Either ERROR Type
inferType∅ t = do
  t' ← withE scopeError (scopeCheckTm {0}{Z} (shifter Z (convTm t)))
  ty ,, _ ← withE (λ _ → typeError) (inferType ∅ t')
  return (unconvTy (unshifterTy Z (extricateScopeTy (extricateNf⋆ ty))))

{-# COMPILE GHC inferType∅ as inferTypeAgda #-}


-- FIXME: we have a checkType function now...
checkType∅ : Type → Term → Either ERROR ⊤
checkType∅ ty t = do
  ty'       ← withE scopeError (scopeCheckTy (shifterTy Z (convTy ty)))
  k ,, tyN  ← withE (λ _ → typeError) (inferKind ∅ ty')
  t'        ← withE scopeError (scopeCheckTm {0}{Z} (shifter Z (convTm t)))
  tyN' ,, tmC ← withE (λ _ → typeError) (inferType ∅ t')
  refl      ← withE ((λ _ → typeError) ∘ kindMismatch _ _) (meqKind k *)
  refl      ← withE ((λ _ → typeError) ∘ typeMismatch _ _) (meqNfTy tyN tyN')
  return _
  
{-# COMPILE GHC checkType∅ as checkTypeAgda #-}

-- Haskell interface to (typechecked and proven correct) reduction

import Algorithmic.Evaluation as L

runL : Term → Either ERROR Term
runL t = do
  tDB ← withE scopeError (scopeCheckTm {0}{Z} (shifter Z (convTm t)))
  _ ,, tC ← withE (λ _ → typeError) (inferType ∅ tDB)
  t ← withE runtimeError $ L.stepper tC maxsteps
  return (unconvTm (unshifter Z (extricateScope (extricate t))))

{-# COMPILE GHC runL as runLAgda #-}

-- Haskell interface to (untypechecked CK)
runCK : Term → Either ERROR Term
runCK t = do
  tDB ← withE scopeError $ scopeCheckTm {0}{Z} (shifter Z (convTm t))
  □ V ← withE runtimeError $ Scoped.CK.stepper maxsteps (ε ▻ tDB)
    where (_ ▻ _) → inj₁ (runtimeError gasError)
          (_ ◅ _) → inj₁ (runtimeError gasError)
          ◆ → return (unconvTm (unshifter Z (extricateScope {0}{Z} (error missing)))) -- FIXME: should we try harder to get the correct type?
  return (unconvTm (unshifter Z (extricateScope (Scoped.CK.discharge V))))

{-# COMPILE GHC runCK as runCKAgda #-}

-- Haskell interface to (typechecked) CK
runTCK : Term → Either ERROR Term
runTCK t = do
  tDB ← withE scopeError (scopeCheckTm {0}{Z} (shifter Z (convTm t)))
  _ ,, tC ← withE (λ _ → typeError) (inferType ∅ tDB)
  □ V ← withE runtimeError $ Algorithmic.CK.stepper maxsteps (ε ▻ tC)
    where (_ ▻ _) → inj₁ (runtimeError gasError)
          (_ ◅ _) → inj₁ (runtimeError gasError)
          ◆ A → return (unconvTm (unshifter Z (extricateScope {0}{Z} (error missing)))) -- FIXME: should we try harder to get the correct type?
  return (unconvTm (unshifter Z (extricateScope (extricate (Algorithmic.CK.discharge V)))))
  
{-# COMPILE GHC runTCK as runTCKAgda #-}

-- Haskell interface to (typechecked) CEKV
runTCEKV : Term → Either ERROR Term
runTCEKV t = do
  tDB ← withE scopeError (scopeCheckTm {0}{Z} (shifter Z (convTm t)))
  _ ,, tC ← withE (λ _ → typeError) (inferType ∅ tDB)
  □ V ← withE runtimeError $ Algorithmic.CEKV.stepper maxsteps (ε ; [] ▻ tC)
    where (_ ; _ ▻ _) → inj₁ (runtimeError gasError)
          (_ ◅ _) → inj₁ (runtimeError gasError)
          ◆ A → return (unconvTm (unshifter Z (extricateScope {0}{Z} (error missing)))) -- FIXME: should we try harder to get the correct type?
  return (unconvTm (unshifter Z (extricateScope (extricate (Algorithmic.CEKV.discharge V)))))

{-# COMPILE GHC runTCEKV as runTCEKVAgda #-}

-- Haskell interface to (typechecked) CEKC
runTCEKC : Term → Either ERROR Term
runTCEKC t = do
  tDB ← withE scopeError (scopeCheckTm {0}{Z} (shifter Z (convTm t)))
  _ ,, tC ← withE (λ _ → typeError) (inferType ∅ tDB)
  □ (_ ,, _ ,, V ,, ρ) ← withE runtimeError $ Algorithmic.CEKC.stepper maxsteps (ε ; [] ▻ tC)
    where (_ ; _ ▻ _) → inj₁ (runtimeError gasError)
          (_ ; _ ◅ _) → inj₁ (runtimeError gasError)
          ◆ A → return (unconvTm (unshifter Z (extricateScope {0}{Z} (error missing)))) -- FIXME: should we try harder to get the correct type?
  return (unconvTm (unshifter Z (extricateScope (extricate (proj₁ (Algorithmic.CEKC.discharge V ρ))))))
  
{-# COMPILE GHC runTCEKC as runTCEKCAgda #-}
\end{code}<|MERGE_RESOLUTION|>--- conflicted
+++ resolved
@@ -140,19 +140,12 @@
 {-# COMPILE GHC deBruijnifyTy = either (\_ -> Nothing) Just . runExcept . deBruijnTy . (() <$) #-}
 {-# FOREIGN GHC import Language.PlutusCore #-}
 {-# COMPILE GHC ProgramN = type Language.PlutusCore.Program TyName Name DefaultUni Language.PlutusCore.Lexer.AlexPosn #-}
-<<<<<<< HEAD
-{-# COMPILE GHC Program = type Language.PlutusCore.Program TyDeBruijn DeBruijn DefaultUni () #-}
+{-# COMPILE GHC Program = type Language.PlutusCore.Program NamedTyDeBruijn NamedDeBruijn DefaultUni () #-}
 {-# COMPILE GHC TermN = type Language.PlutusCore.Term TyName Name DefaultUni Language.PlutusCore.Lexer.AlexPosn #-}
-{-# COMPILE GHC Term = type Language.PlutusCore.Term TyDeBruijn DeBruijn DefaultUni () #-}
+{-# COMPILE GHC Term = type Language.PlutusCore.Term NamedTyDeBruijn NamedDeBruijn DefaultUni () #-}
 {-# COMPILE GHC TypeN = type Language.PlutusCore.Type TyName DefaultUni Language.PlutusCore.Lexer.AlexPosn #-}
-{-# COMPILE GHC Type = type Language.PlutusCore.Type TyDeBruijn DefaultUni () #-}
-=======
-{-# COMPILE GHC Program = type Language.PlutusCore.Program NamedTyDeBruijn NamedDeBruijn DefaultUni Language.PlutusCore.Lexer.AlexPosn #-}
-{-# COMPILE GHC TermN = type Language.PlutusCore.Term TyName Name DefaultUni Language.PlutusCore.Lexer.AlexPosn #-}
-{-# COMPILE GHC Term = type Language.PlutusCore.Term NamedTyDeBruijn NamedDeBruijn DefaultUni Language.PlutusCore.Lexer.AlexPosn #-}
-{-# COMPILE GHC TypeN = type Language.PlutusCore.Type TyName DefaultUni Language.PlutusCore.Lexer.AlexPosn #-}
-{-# COMPILE GHC Type = type Language.PlutusCore.Type NamedTyDeBruijn DefaultUni Language.PlutusCore.Lexer.AlexPosn #-}
->>>>>>> ef284597
+{-# COMPILE GHC Type = type Language.PlutusCore.Type NamedTyDeBruijn DefaultUni () #-}
+
 {-# COMPILE GHC showTerm = T.pack . show #-}
 
 postulate
