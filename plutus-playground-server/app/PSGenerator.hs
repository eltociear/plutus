{-# LANGUAGE AutoDeriveTypeable    #-}
{-# LANGUAGE DataKinds             #-}
{-# LANGUAGE DerivingStrategies    #-}
{-# LANGUAGE FlexibleContexts      #-}
{-# LANGUAGE FlexibleInstances     #-}
{-# LANGUAGE LambdaCase            #-}
{-# LANGUAGE MultiParamTypeClasses #-}
{-# LANGUAGE OverloadedStrings     #-}
{-# LANGUAGE ScopedTypeVariables   #-}
{-# LANGUAGE TypeApplications      #-}
{-# LANGUAGE TypeFamilies          #-}
{-# LANGUAGE TypeOperators         #-}

module PSGenerator
    ( generate
    ) where

import           Auth                                      (AuthRole, AuthStatus)
import qualified Auth
import           Control.Applicative                       (empty, (<|>))
import           Control.Lens                              (set, (&))
import           Control.Monad.Representable.Reader        (MonadReader)
import qualified Data.ByteString                           as BS
import           Data.Monoid                               ()
import           Data.Proxy                                (Proxy (Proxy))
import qualified Data.Set                                  as Set ()
import qualified Data.Text                                 as T ()
import qualified Data.Text.Encoding                        as T ()
import qualified Data.Text.IO                              as T ()
import           Gist                                      (Gist, GistFile, GistId, NewGist, NewGistFile, Owner)
import           Language.Haskell.Interpreter              (CompilationError, InterpreterError, SourceCode)
import           Language.PureScript.Bridge                (BridgePart, Language (Haskell), PSType, SumType,
                                                            TypeInfo (TypeInfo), buildBridge, equal, mkSumType, order,
                                                            psTypeParameters, typeModule, typeName, writePSTypes, (^==))
import           Language.PureScript.Bridge.Builder        (BridgeData)
import           Language.PureScript.Bridge.PSTypes        (psArray, psInt, psString)
import           Language.PureScript.Bridge.TypeParameters (A)
import           Ledger.Ada                                (Ada)
import           Ledger.Index                              (ValidationError)
import           Ledger.Interval                           (Interval, Slot)
import           Ledger.Types                              (AddressOf, DataScript, PubKey, RedeemerScript, Signature,
                                                            Tx, TxIdOf, TxInOf, TxInType, TxOutOf, TxOutRefOf,
                                                            TxOutType, ValidatorScript)
import           Ledger.Value.TH                           (CurrencySymbol, Value)
import           Playground.API                            (CompilationResult, Evaluation, EvaluationResult, Expression,
                                                            Fn, FunctionSchema, KnownCurrency, SimpleArgumentSchema,
                                                            SimulatorWallet, TokenId, Warning)
import qualified Playground.API                            as API
import           Playground.Usecases                       (crowdfunding, game, messages, vesting)
import           Servant                                   ((:<|>))
import           Servant.PureScript                        (HasBridge, Settings, apiModuleName, defaultBridge,
                                                            defaultSettings, languageBridge, writeAPIModuleWithSettings,
                                                            _generateSubscriberAPI)
import           System.FilePath                           ((</>))
import           Wallet.API                                (WalletAPIError)
import           Wallet.Emulator.Types                     (EmulatorEvent, Wallet)
import           Wallet.Graph                              (FlowGraph, FlowLink, TxRef, UtxOwner, UtxoLocation)

psNonEmpty :: MonadReader BridgeData m => m PSType
psNonEmpty = TypeInfo "purescript-lists" "Data.List.NonEmpty" "NonEmptyList" <$> psTypeParameters

psJson :: PSType
psJson = TypeInfo "" "Data.RawJson" "RawJson" []

integerBridge :: BridgePart
integerBridge = do
    typeName ^== "Integer"
    pure psInt

scientificBridge :: BridgePart
scientificBridge = do
    typeName ^== "Scientific"
    typeModule ^== "Data.Scientific"
    pure psInt

aesonBridge :: BridgePart
aesonBridge = do
    typeName ^== "Value"
    typeModule ^== "Data.Aeson.Types.Internal"
    pure psJson

setBridge :: BridgePart
setBridge = do
    typeName ^== "Set"
    typeModule ^== "Data.Set" <|> typeModule ^== "Data.Set.Internal"
    psArray

digestBridge :: BridgePart
digestBridge = do
    typeName ^== "Digest"
    typeModule ^== "Crypto.Hash.Types"
    pure psString

sha256Bridge :: BridgePart
sha256Bridge = do
    typeName ^== "SHA256"
    typeModule ^== "Crypto.Hash.Types" <|> typeModule ^== "Crypto.Hash" <|>
        typeModule ^== "Crypto.Hash.SHA256"
    pure psString

scriptBridge :: BridgePart
scriptBridge = do
    typeName ^== "Script"
    typeModule ^== "Ledger.Types"
    pure psString

redeemerBridge :: BridgePart
redeemerBridge = do
    typeName ^== "Redeemer"
    typeModule ^== "Ledger.Types"
    pure psString

validatorBridge :: BridgePart
validatorBridge = do
    typeName ^== "Validator"
    typeModule ^== "Ledger.Types"
    pure psString

validatorHashBridge :: BridgePart
validatorHashBridge = do
    typeName ^== "ValidatorHash"
    typeModule ^== "Ledger.Validation"
    pure psString

headersBridge :: BridgePart
headersBridge = do
    typeModule ^== "Servant.API.ResponseHeaders"
    typeName ^== "Headers"
  -- | Headers should have two parameters, the list of headers and the return type.
    psTypeParameters >>= \case
        [_, returnType] -> pure returnType
        _ -> empty

headerBridge :: BridgePart
headerBridge = do
    typeModule ^== "Servant.API.Header"
    typeName ^== "Header'"
    empty

nonEmptyBridge :: BridgePart
nonEmptyBridge = do
    typeName ^== "NonEmpty"
    typeModule ^== "GHC.Base"
    psNonEmpty

myBridge :: BridgePart
myBridge =
    defaultBridge <|> integerBridge <|> scientificBridge <|> aesonBridge <|>
    setBridge <|>
    digestBridge <|>
    sha256Bridge <|>
    redeemerBridge <|>
    validatorBridge <|>
    scriptBridge <|>
    headersBridge <|>
    headerBridge <|>
    nonEmptyBridge <|>
    validatorHashBridge

data MyBridge

myBridgeProxy :: Proxy MyBridge
myBridgeProxy = Proxy

instance HasBridge MyBridge where
    languageBridge _ = buildBridge myBridge

myTypes :: [SumType 'Haskell]
myTypes =
    [ (equal <*> mkSumType) (Proxy @SimpleArgumentSchema)
    , mkSumType (Proxy @(FunctionSchema A))
    , mkSumType (Proxy @CompilationResult)
    , mkSumType (Proxy @Warning)
    , mkSumType (Proxy @Fn)
    , mkSumType (Proxy @SourceCode)
    , (equal <*> mkSumType) (Proxy @Wallet)
    , (equal <*> mkSumType) (Proxy @SimulatorWallet)
    , mkSumType (Proxy @DataScript)
    , (equal <*> (order <*> mkSumType)) (Proxy @ValidatorScript)
    , (equal <*> (order <*> mkSumType)) (Proxy @RedeemerScript)
    , (equal <*> (order <*> mkSumType)) (Proxy @Signature)
    , mkSumType (Proxy @CompilationError)
    , mkSumType (Proxy @Expression)
    , mkSumType (Proxy @Evaluation)
    , mkSumType (Proxy @EvaluationResult)
    , mkSumType (Proxy @EmulatorEvent)
    , mkSumType (Proxy @ValidationError)
    , mkSumType (Proxy @Slot)
    , mkSumType (Proxy @WalletAPIError)
    , mkSumType (Proxy @Tx)
    , mkSumType (Proxy @(TxInOf A))
    , mkSumType (Proxy @(TxOutRefOf A))
    , mkSumType (Proxy @TxOutType)
    , mkSumType (Proxy @(TxOutOf A))
    , mkSumType (Proxy @(TxIdOf A))
    , (equal <*> (order <*> mkSumType)) (Proxy @TxInType)
    , (equal <*> mkSumType) (Proxy @Value)
    , (equal <*> (order <*> mkSumType)) (Proxy @PubKey)
    , mkSumType (Proxy @(AddressOf A))
    , mkSumType (Proxy @FlowLink)
    , mkSumType (Proxy @TxRef)
    , mkSumType (Proxy @UtxOwner)
    , mkSumType (Proxy @UtxoLocation)
    , mkSumType (Proxy @FlowGraph)
    , mkSumType (Proxy @(Interval A))
    , (equal <*> mkSumType) (Proxy @Ada)
    , mkSumType (Proxy @AuthStatus)
    , mkSumType (Proxy @AuthRole)
    , (equal <*> (order <*> mkSumType)) (Proxy @GistId)
    , mkSumType (Proxy @Gist)
    , mkSumType (Proxy @GistFile)
    , mkSumType (Proxy @NewGist)
    , mkSumType (Proxy @NewGistFile)
    , mkSumType (Proxy @Owner)
<<<<<<< HEAD
    , (equal <*> mkSumType) (Proxy @CurrencySymbol)
    , mkSumType (Proxy @TokenId)
=======
    , mkSumType (Proxy @CurrencySymbol)
    , (equal <*> (order <*> mkSumType)) (Proxy @TokenId)
>>>>>>> 693f4b39
    , mkSumType (Proxy @KnownCurrency)
    , mkSumType (Proxy @InterpreterError)
    ]

mySettings :: Settings
mySettings =
    (defaultSettings & set apiModuleName "Playground.Server")
        {_generateSubscriberAPI = False}

multilineString :: BS.ByteString -> BS.ByteString -> BS.ByteString
multilineString name value =
    "\n\n" <> name <> " :: String\n" <> name <> " = \"\"\"" <> value <> "\"\"\""

psModule :: BS.ByteString -> BS.ByteString -> BS.ByteString
psModule name body = "module " <> name <> " where" <> body

writeUsecases :: FilePath -> IO ()
writeUsecases outputDir = do
    let usecases =
            multilineString "vesting" vesting <> multilineString "game" game <>
            multilineString "crowdfunding" crowdfunding <>
            multilineString "messages" messages
        usecasesModule = psModule "Playground.Usecases" usecases
    BS.writeFile (outputDir </> "Playground" </> "Usecases.purs") usecasesModule
    putStrLn outputDir

generate :: FilePath -> IO ()
generate outputDir = do
    writeAPIModuleWithSettings
        mySettings
        outputDir
        myBridgeProxy
        (Proxy
             @(API.API
               :<|> Auth.FrontendAPI))
    writePSTypes outputDir (buildBridge myBridge) myTypes
    writeUsecases outputDir<|MERGE_RESOLUTION|>--- conflicted
+++ resolved
@@ -212,13 +212,8 @@
     , mkSumType (Proxy @NewGist)
     , mkSumType (Proxy @NewGistFile)
     , mkSumType (Proxy @Owner)
-<<<<<<< HEAD
     , (equal <*> mkSumType) (Proxy @CurrencySymbol)
-    , mkSumType (Proxy @TokenId)
-=======
-    , mkSumType (Proxy @CurrencySymbol)
     , (equal <*> (order <*> mkSumType)) (Proxy @TokenId)
->>>>>>> 693f4b39
     , mkSumType (Proxy @KnownCurrency)
     , mkSumType (Proxy @InterpreterError)
     ]
